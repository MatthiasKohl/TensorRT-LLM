from typing import List, Optional

import torch

import tensorrt_llm.quantization.utils.fp4_utils as fp4_utils

from ..._utils import get_sm_version


def _register_fake():

    @torch.library.register_fake("trtllm::allreduce")
    def allreduce(
        input,
        residual,
        norm_weight,
        scale,
        bias,
        workspace,
        group,
        strategy,
        op,
        eps,
        trigger_completion_at_end,
    ):
        from tensorrt_llm.functional import AllReduceFusionOp
        if op == int(AllReduceFusionOp.NONE):
            return [torch.empty_like(input)]
        elif op == int(AllReduceFusionOp.RESIDUAL_RMS_NORM):
            norm_out = torch.empty_like(input)
            residual_out = torch.empty_like(input)
            return [norm_out, residual_out]
        elif op == int(AllReduceFusionOp.RESIDUAL_RMS_NORM_QUANT_FP8):
            quant_out = torch.empty_like(input, dtype=torch.float8_e4m3fn)
            residual_out = torch.empty_like(input)
            return [quant_out, residual_out]
        elif op == int(AllReduceFusionOp.RESIDUAL_RMS_NORM_OUT_QUANT_FP8):
            norm_out = torch.empty_like(input)
            quant_out = torch.empty_like(input, dtype=torch.float8_e4m3fn)
            residual_out = torch.empty_like(input)
            return [norm_out, quant_out, residual_out]
        elif op == int(AllReduceFusionOp.RESIDUAL_RMS_NORM_QUANT_NVFP4):
            fp4_shape, scale_shape = fp4_utils.get_fp4_shape(input.shape, 16)
            quant_fp4 = input.new_empty(fp4_shape, dtype=torch.uint8)
            scale_fp4 = input.new_empty(scale_shape, dtype=torch.uint8)
            residual_out = torch.empty_like(input)
            return [quant_fp4, scale_fp4, residual_out]
        elif op == int(AllReduceFusionOp.RESIDUAL_RMS_NORM_OUT_QUANT_NVFP4):
            fp4_shape, scale_shape = fp4_utils.get_fp4_shape(input.shape, 16)
            quant_fp4 = input.new_empty(fp4_shape, dtype=torch.uint8)
            scale_fp4 = input.new_empty(scale_shape, dtype=torch.uint8)
            norm_out = torch.empty_like(input)
            residual_out = torch.empty_like(input)
            return [norm_out, quant_fp4, scale_fp4, residual_out]
        else:
            return [torch.empty_like(input)]

    @torch.library.register_fake("trtllm::allreduce_pg")
    def _(
        input,
        residual,
        norm_weight,
        scale,
        bias,
        workspace,
        group,
        rank,
        pg,
        strategy,
        op,
        eps,
        trigger_completion_at_end,
    ):
        return allreduce(input, residual, norm_weight, scale, bias, workspace,
                         group, strategy, op, eps, trigger_completion_at_end)

    #MNNVL Allreduce
    @torch.library.register_fake("trtllm::mnnvl_twoshot_allreduce")
    def _(input, buffer, buffer_flags, buffer_size, wait_for_results):
        output = input.new_empty(input.shape)
        return output

    @torch.library.register_fake("trtllm::mnnvl_twoshot_rmsnorm")
    def _(comm_buf, gamma, eps, residual, buffer_flags, buffer_size):
        output = residual.new_empty(residual.shape)
        residual_out = residual.new_empty(residual.shape)
        return [output, residual_out]

    @torch.library.register_fake("trtllm::moe_allreduce")
    def _(residual, norm_weight, device_num_experts, scale_input,
          active_experts_token_input, token_input, workspace, rank, nranks,
          eps):
        norm_out = torch.empty_like(token_input)
        residual_out = torch.empty_like(residual)
        return [norm_out, residual_out]

    @torch.library.register_fake("trtllm::allgather")
    def allgather(input, sizes, group):
        if sizes is None:
            output_shape = (len(group) * input.shape[0], *input.shape[1:])
        else:
            output_shape = (sum(sizes), *input.shape[1:])
        return input.new_empty(output_shape)

    @torch.library.register_fake("trtllm::allgather_pg")
    def _(input, sizes, group, process_group):
        return allgather(input, sizes, group)

    @torch.library.register_fake("trtllm::cublas_scaled_mm")
    def _(
        mat_a: torch.Tensor,
        mat_b: torch.Tensor,
        scale_a: torch.Tensor,
        scale_b: torch.Tensor,
        bias,
        out_dtype,
        userbuffers_id=False,
    ):
        shape = [i for i in mat_a.shape]
        shape[-1] = mat_b.shape[-1]
        ret = mat_a.new_empty(shape, dtype=out_dtype)
        return ret

    @torch.library.register_fake("trtllm::cublas_mm")
    def _(mat_a, mat_b, bias, out_dtype):
        shape = list(mat_a.shape)
        shape[-1] = mat_b.shape[-1]
        ret = mat_a.new_empty(
            shape, dtype=out_dtype if out_dtype is not None else mat_a.dtype)
        return ret

    @torch.library.register_fake("trtllm::dsv3_router_gemm_op")
    def _(mat_a, mat_b, bias, out_dtype):
        shape = list(mat_a.shape)
        shape[-1] = mat_b.shape[-1]
        ret = mat_a.new_empty(
            shape, dtype=out_dtype if out_dtype is not None else mat_a.dtype)
        return ret

    @torch.library.register_fake("trtllm::dsv3_fused_a_gemm_op")
    def _(mat_a, mat_b, bias, out_dtype):
        shape = list(mat_a.shape)
        shape[-1] = mat_b.shape[-1]
        ret = mat_a.new_empty(
            shape, dtype=out_dtype if out_dtype is not None else mat_a.dtype)
        return ret

    @torch.library.register_fake("trtllm::fp4_gemm")
    def _(
        mat1: torch.Tensor,
        mat2: torch.Tensor,
        mat1_scale: torch.Tensor,
        mat2_scale: torch.Tensor,
        global_scale: torch.Tensor,
        sf_use_ue8m0: bool,
        out_dtype=None,
    ):
        shape = list(mat1.shape)
        shape[-1] = mat2.shape[0]
        ret = mat1.new_empty(shape, dtype=out_dtype)
        return ret

    @torch.library.register_fake("trtllm::noaux_tc_op")
    def _(scores, scores_with_bias, n_group, topk_group, topk,
          routed_scaling_factor):
        shape = list(scores.shape)
        shape[-1] = topk
        return scores.new_empty(shape,
                                dtype=scores_with_bias.dtype), scores.new_empty(
                                    shape, dtype=torch.int32)

    @torch.library.register_fake("trtllm::userbuffers_allreduce_finalize")
    def _(input, force_applying_finalize):
        return torch.empty_like(input)

    @torch.library.register_fake("trtllm::fp8_block_scaling_gemm")
    def _(a, b, a_scale, b_scale):
        m = a.shape[0]
        n = b.shape[0]
        return a.new_empty((m, n), dtype=torch.bfloat16)

    @torch.library.register_fake(
        "tensorrt_llm::static_quantize_e4m3_per_tensor")
    def _(input: torch.Tensor, scale: torch.Tensor):
        return torch.empty_like(input).to(torch.float8_e4m3fn), scale

    @torch.library.register_fake("trtllm::fp4_quantize")
    def _(
        input: torch.Tensor,
        global_scale: torch.Tensor,
        sf_vec_size: int,
        sf_use_ue8m0=False,
        swizzled_layout=True,
    ):
        output_shape, scale_shape = fp4_utils.get_fp4_shape(
            input.shape, sf_vec_size, swizzled_layout)

        return (input.new_empty(output_shape, dtype=torch.uint8),
                global_scale.new_empty(scale_shape, dtype=torch.uint8))

    @torch.library.register_fake("trtllm::calculate_nvfp4_global_scale")
    def _(input: torch.Tensor, tokens_per_batch: Optional[torch.Tensor]):
        return input.new_empty((input.shape[:-1], 1), dtype=torch.float32)

    @torch.library.register_fake("trtllm::moe_comm")
    def _(
        inputs: List[torch.Tensor],
        send_rank_cum_sum: torch.Tensor,
        send_indices: torch.Tensor,
        recv_rank_cum_sum: torch.Tensor,
        recv_indices: torch.Tensor,
        all_workspaces: torch.Tensor,
        output_allocation_count: int,
        ep_rank: int,
        ep_size: int,
        need_zero_output: Optional[List[bool]],
    ):
        outputs = []
        for input_tensor in inputs:
            output_tensor = torch.empty(
                (output_allocation_count, input_tensor.shape[1]),
                dtype=input_tensor.dtype,
                device=input_tensor.device)
            outputs.append(output_tensor)
        return outputs

    @torch.library.register_fake("trtllm::get_moe_commworkspace_size_per_rank")
    def _(ep_size: int):
        return 0

    @torch.library.register_fake("trtllm::set_moe_max_usable_sm_count")
    def _(max_sm_count: int):
        pass

    @torch.library.register_fake("trtllm::moe_load_balance_wait_gpu_stage")
    def _(single_layer_load_balancer_ptr: int):
        return torch.empty((1, ),
                           dtype=torch.int32,
                           device=torch.device("cuda"))

    @torch.library.register_fake("trtllm::moe_load_balance_set_cpu_stage")
    def _(single_layer_load_balancer_ptr: int):
        pass

    @torch.library.register_fake("trtllm::moe_load_balance_statistic")
    def _(gathered_raw_expert_ids: torch.Tensor, enabled: torch.Tensor,
          single_layer_load_balancer_ptr: int, is_first_stage: bool,
          is_last_stage: bool):
        pass

    @torch.library.register_fake(
        "trtllm::moe_hierarchical_statistic_local_device")
    def _(local_raw_expert_ids: torch.Tensor,
          local_expert_token_count: torch.Tensor, enabled: torch.Tensor,
          single_layer_load_balancer_ptr: int, is_first_stage: bool,
          is_last_stage: bool):
        pass

    @torch.library.register_fake("trtllm::moe_hierarchical_statistic_update")
    def _(global_expert_token_count: torch.Tensor, enabled: torch.Tensor,
          single_layer_load_balancer_ptr: int):
        pass

    @torch.library.register_fake("trtllm::moe_load_balance_routing")
    def _(single_layer_load_balancer_ptr: int,
          token_selected_experts: torch.Tensor, offset_by_ep_rank: bool):
        return torch.empty_like(token_selected_experts)

    @torch.library.register_fake("trtllm::memset_expert_ids")
    def _(experts_ids: torch.Tensor, recv_rank_count_cumsum: torch.Tensor,
          max_token_count_per_rank: int, top_k: int, slot_count: int,
          ep_size: int):
        pass

    @torch.library.custom_op("trtllm::group_rms_norm_base",
                             mutates_args=("outputs", ))
    def group_rms_norm_base(
        inputs: List[torch.Tensor],
        outputs: List[torch.Tensor],
        weights: List[torch.Tensor],
        eps: float,
        weight_bias: float,
    ) -> None:
        pass

    @group_rms_norm_base.register_fake
    def _(
        inputs: List[torch.Tensor],
        outputs: List[torch.Tensor],
        weights: List[torch.Tensor],
        eps: float,
        weight_bias: float,
    ) -> List[torch.Tensor]:
        return outputs

    @torch.library.custom_op("trtllm::group_rms_norm_large_batch",
                             mutates_args=("outputs", ))
    def group_rms_norm_large_batch(
        inputs: List[torch.Tensor],
        outputs: List[torch.Tensor],
        weights: List[torch.Tensor],
        eps: float,
        weight_bias: float,
    ) -> None:
        pass

    @group_rms_norm_large_batch.register_fake
    def _(
        inputs: List[torch.Tensor],
        outputs: List[torch.Tensor],
        weights: List[torch.Tensor],
        eps: float,
        weight_bias: float,
    ) -> List[torch.Tensor]:
        return outputs

    # Use groupRMSNormHeuristic which automatically selects between regular and large batch kernels
    @torch.library.custom_op("trtllm::group_rms_norm_heuristic",
                             mutates_args=("outputs", ))
    def group_rms_norm_heuristic(
        inputs: List[torch.Tensor],
        outputs: List[torch.Tensor],
        weights: List[torch.Tensor],
        eps: float,
        weight_bias: float,
    ) -> None:
        pass

    @group_rms_norm_heuristic.register_fake
    def _(
        inputs: List[torch.Tensor],
        outputs: List[torch.Tensor],
        weights: List[torch.Tensor],
        eps: float,
        weight_bias: float,
    ) -> List[torch.Tensor]:
        return outputs

    @torch.library.register_fake(
        "trtllm::mtp_sampling_and_accepted_draft_tokens_op")
    def _(logits: torch.Tensor, draft_tokens: torch.Tensor,
          target_tokens: torch.Tensor, num_mtp_modules: int, batch_size: int,
          num_context_request: int, vocab_size: int):
        return logits.new_empty((batch_size, num_mtp_modules + 1),
                                dtype=torch.int32), logits.new_empty(
                                    (batch_size, ), dtype=torch.int32)

    @torch.library.register_fake("trtllm::fp8_quantize_1x128")
    def _(input: torch.Tensor):
        pad_m = fp4_utils.pad_up(input.shape[0], 4)
        blocked_n = (input.shape[1] + 127) // 128
        if get_sm_version() >= 100:
            sz = (blocked_n, input.shape[0])
        else:
            sz = (fp4_utils.pad_up(pad_m * blocked_n * 4, 128) // 4, )
        return torch.empty_like(input,
                                dtype=torch.float8_e4m3fn), input.new_empty(
                                    sz, dtype=torch.float)

    @torch.library.register_fake("trtllm::causal_conv1d_fwd")
    def _(
        x: torch.Tensor,
        weight: torch.Tensor,
        bias_: Optional[torch.Tensor],
        conv_states: Optional[torch.Tensor],
        query_start_loc: Optional[torch.Tensor],
        cache_indices: Optional[torch.Tensor],
        has_initial_state: Optional[torch.Tensor],
        silu_activation: bool,
        pad_slot_id: int,
    ) -> None:
        pass

    @torch.library.register_fake("trtllm::causal_conv1d_update")
    def _(
        x: torch.Tensor,
        conv_state: torch.Tensor,
        weight: torch.Tensor,
        bias_: Optional[torch.Tensor],
        silu_activation: bool,
        cache_seqlens_: Optional[torch.Tensor],
        conv_state_indices_: Optional[torch.Tensor],
        pad_slot_id: int,
    ) -> None:
        pass

    @torch.library.register_fake("trtllm::moe_permute_op")
    def _(
        input: torch.Tensor,
        token_selected_experts: torch.Tensor,
        token_final_scales: torch.Tensor,
        fc1_expert_weights: torch.Tensor,
        fc2_expert_weights: torch.Tensor,
        quant_scales: List[torch.Tensor],
        input_sf: Optional[torch.Tensor],
        num_experts_per_node: int,
        tp_size: int,
        tp_rank: int,
        ep_size: int,
        ep_rank: int,
        cluster_size: int,
        cluster_rank: int,
        min_latency_mode: bool,
        use_fp8_block_scaling: bool,
    ):

        experts_per_token = token_selected_experts.shape[1]
        num_rows = input.shape[0]
        hidden_size = input.shape[1]

        num_moe_inputs = experts_per_token * num_rows

        unpermuted_token_selected_experts_tensor = token_selected_experts.new_empty(
            (num_moe_inputs, ), dtype=torch.int32)
        unpermuted_source_token_ids_tensor = token_selected_experts.new_empty(
            (num_moe_inputs, ), dtype=torch.int32)
        permuted_source_token_ids_tensor = token_selected_experts.new_empty(
            (num_moe_inputs, ), dtype=torch.int32)
        permuted_token_selected_experts_tensor = token_selected_experts.new_empty(
            (num_moe_inputs, ), dtype=torch.int32)
        permuted_data_tensor = input.new_empty((num_moe_inputs, hidden_size),
                                               dtype=torch.float32)
        expert_first_token_offset_tensor = token_selected_experts.new_empty(
            (num_experts_per_node + 1, ), dtype=torch.int64)
        permuted_token_final_scales_tensor = token_selected_experts.new_empty(
            (num_moe_inputs, ), dtype=torch.float32)
        src_to_dest_map_tensor = token_selected_experts.new_empty(
            (num_moe_inputs, ), dtype=torch.int32)

        return (
            unpermuted_token_selected_experts_tensor,
            unpermuted_source_token_ids_tensor,
            permuted_source_token_ids_tensor,
            permuted_token_selected_experts_tensor,
            permuted_data_tensor,
            expert_first_token_offset_tensor,
            permuted_token_final_scales_tensor,
            src_to_dest_map_tensor,
        )

    @torch.library.register_fake("trtllm::moe_finalize_scale_op")
    def _(
        gemm2_output: torch.Tensor,
        fc2_expert_biases: torch.Tensor,
        unpermuted_final_scales: torch.Tensor,
        unpermuted_row_to_permuted_row: torch.Tensor,
        expert_for_source_row: torch.Tensor,
        expert_first_token_offset_tensor: torch.Tensor,
        num_rows: torch.SymInt,
        hidden_size: torch.SymInt,
        unpadded_hidden_size: torch.SymInt,
        experts_per_token: int,
        num_experts_per_node: int,
        tp_size: int,
        tp_rank: int,
        ep_size: int,
        ep_rank: int,
    ):
        num_rows_val = int(num_rows)
        unpadded_hidden_size_val = int(unpadded_hidden_size)
        return gemm2_output.new_empty((num_rows_val, unpadded_hidden_size_val),
                                      dtype=gemm2_output.dtype)

    @torch.library.register_fake("trtllm::allgather_list")
    def allgather_list(input_list, sizes, group):
        assert len(input_list) > 0

        def create_output_tensor(i):
            shape = list(i.shape)
            if sizes is None:
                shape[0] *= len(group)
            else:
                shape[0] = sum(sizes)
            return i.new_empty(shape)

        return [create_output_tensor(i) for i in input_list]

    @torch.library.register_fake("trtllm::allgather_list_pg")
    def _(input_list, sizes, group, process_group):
        return allgather_list(input_list, sizes, group)

    @torch.library.register_fake("trtllm::reducescatter")
    def reducescatter(input, sizes, group):
        import tensorrt_llm
        local_rank = tensorrt_llm.mpi_rank()

        shape = list(input.shape)
        if sizes is None:
            shape[0] = shape[0] // len(group)
        else:
            shape[0] = sizes[local_rank]
        return input.new_empty(shape)

    @torch.library.register_fake("trtllm::reducescatter_pg")
    def _(input, sizes, group, process_group):
        return reducescatter(input, sizes, group)

    @torch.library.register_fake("trtllm::block_scale_interleave")
    def _(sf: torch.Tensor):
        rows = sf.shape[-2]
        cols = sf.shape[-1]
        expert_out_size = fp4_utils.pad_up(rows, 128) * fp4_utils.pad_up(
            cols, 4)
        num_experts = sf.shape[0] if len(sf.shape) == 3 else 1
        return sf.new_empty((num_experts * expert_out_size, ),
                            dtype=torch.uint8)

    @torch.library.register_fake("trtllm::block_scale_interleave_reverse")
    def _(sf: torch.Tensor):
        return torch.empty_like(sf, dtype=torch.uint8)

    @torch.library.register_fake("trtllm::moe_finalize_allreduce")
    def _(input, residual, norm_weight, expanded_idx_to_permuted_idx,
          shared_expert_output, expert_scale_factor, workspace, rank, nranks,
          eps) -> List[torch.Tensor]:
        return [
            torch.empty_like(residual),
            torch.empty_like(residual),
        ]

    @torch.library.register_fake("trtllm::renorm_moe_routing_op")
    def _(router_logits, topk, output_dtype: torch.dtype = None):
        num_tokens = router_logits.shape[0]
        sz = (num_tokens, topk)
        output_dtype = output_dtype or torch.float32
        return router_logits.new_empty(
            sz, dtype=torch.int32), router_logits.new_empty(sz,
                                                            dtype=output_dtype)

    @torch.library.register_fake("trtllm::default_moe_routing_op")
    def _(router_logits, topk, output_dtype: torch.dtype = None):
        num_tokens = router_logits.shape[0]
        sz = (num_tokens, topk)
        output_dtype = output_dtype or torch.float32
        return router_logits.new_empty(
            sz, dtype=torch.int32), router_logits.new_empty(sz,
                                                            dtype=output_dtype)

    @torch.library.register_fake("trtllm::alltoall_helix")
    def _(input_list, group, num_lists):
        num_ranks = len(group)
        len(input_list) // num_ranks
        return [
            input_list[i].new_empty((num_ranks, ) + i.shape)
            for i in range(0, len(input_list), num_ranks)
        ]

<<<<<<< HEAD
    @torch.library.register_fake("trtllm::helix_post_process")
    def _(gathered_o, gathered_stats, scale):
        return gathered_o.new_empty(*gathered_o.shape[1:])
=======
    @torch.library.register_fake("trtllm::tinygemm2")
    def _(input: torch.Tensor, weight: torch.Tensor, bias: torch.Tensor):
        # input [M, K], weight [N, K], bias [N]
        # Output should be [M, N]
        m = input.shape[0]
        n = weight.shape[0]
        return input.new_empty((m, n), dtype=input.dtype)
>>>>>>> e1012134
<|MERGE_RESOLUTION|>--- conflicted
+++ resolved
@@ -545,16 +545,14 @@
             for i in range(0, len(input_list), num_ranks)
         ]
 
-<<<<<<< HEAD
     @torch.library.register_fake("trtllm::helix_post_process")
     def _(gathered_o, gathered_stats, scale):
         return gathered_o.new_empty(*gathered_o.shape[1:])
-=======
+
     @torch.library.register_fake("trtllm::tinygemm2")
     def _(input: torch.Tensor, weight: torch.Tensor, bias: torch.Tensor):
         # input [M, K], weight [N, K], bias [N]
         # Output should be [M, N]
         m = input.shape[0]
         n = weight.shape[0]
-        return input.new_empty((m, n), dtype=input.dtype)
->>>>>>> e1012134
+        return input.new_empty((m, n), dtype=input.dtype)