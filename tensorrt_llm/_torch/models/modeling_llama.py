--- conflicted
+++ resolved
@@ -301,16 +301,9 @@
         routed_output = self.experts(
             hidden_states,
             router_logits,
-<<<<<<< HEAD
-            cutlass_min_latency_mode=cutlass_min_latency_mode,
+            do_finalize=not cutlass_min_latency_mode,
             all_tp_rank_num_tokens=all_tp_rank_num_tokens,
             use_dp_padding=use_dp_padding)
-=======
-            do_finalize=not cutlass_min_latency_mode,
-            all_rank_num_tokens=all_rank_num_tokens,
-            use_dp_padding=use_dp_padding,
-        )
->>>>>>> ddfe4fce
         return routed_output
 
     def forward(
