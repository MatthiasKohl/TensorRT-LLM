--- conflicted
+++ resolved
@@ -269,24 +269,14 @@
         return outputs
 
     def forward_chunk(
-<<<<<<< HEAD
-        self,
-        x: Union[torch.Tensor, Fp4QuantizedTensor],
-        router_logits: torch.Tensor,
-        cutlass_min_latency_mode: bool = False,
-        output_dtype: Optional[torch.dtype] = None,
-        all_tp_rank_num_tokens: Optional[List[int]] = None,
-        use_dp_padding: Optional[bool] = None,
-=======
             self,
             x: Union[torch.Tensor, Fp4QuantizedTensor],
             router_logits: torch.Tensor,
             cutlass_min_latency_mode: bool = False,
             output_dtype: Optional[torch.dtype] = None,
-            all_rank_num_tokens: Optional[List[int]] = None,
+            all_tp_rank_num_tokens: Optional[List[int]] = None,
             use_dp_padding: Optional[bool] = None,
             repeating_info: Tuple = (True, True),
->>>>>>> 8ec8e455
     ) -> torch.Tensor:
         if isinstance(x, Fp4QuantizedTensor):
             assert output_dtype is not None
@@ -345,13 +335,8 @@
 
         token_selected_experts_for_statistic = token_selected_experts if need_statistic else None
         if self.enable_alltoall:
-<<<<<<< HEAD
-            x, token_selected_slots, token_final_scales, alltoall_info = \
+            x, token_selected_slots, token_final_scales, token_selected_experts_for_statistic, alltoall_info = \
                 self.alltoall_prepare_maybe_dispatch(all_tp_rank_num_tokens,
-=======
-            x, token_selected_slots, token_final_scales, token_selected_experts_for_statistic, alltoall_info = \
-                self.alltoall_prepare_maybe_dispatch(all_rank_num_tokens,
->>>>>>> 8ec8e455
                                                      x,
                                                      token_selected_slots,
                                                      token_final_scales,
@@ -565,17 +550,11 @@
                             outputs = self.forward_chunk(
                                 x,
                                 router_logits,
-<<<<<<< HEAD
                                 all_tp_rank_num_tokens=
                                 all_tp_rank_num_tokens_list[idx_chunk]
                                 if self.use_dp else None,
-                                use_dp_padding=use_dp_padding)
-=======
-                                all_rank_num_tokens=all_rank_num_tokens_list[
-                                    idx_chunk] if self.use_dp else None,
                                 use_dp_padding=use_dp_padding,
                                 repeating_info=(is_first_call, is_last_call))
->>>>>>> 8ec8e455
                         if idx_chunk > 0:
                             outputs_list[-1] = self.reducescatter_or_allreduce(
                                 outputs_list[-1],
@@ -600,14 +579,9 @@
                     outputs = self.forward_chunk(
                         x,
                         router_logits,
-<<<<<<< HEAD
                         all_tp_rank_num_tokens=all_tp_rank_num_tokens_list[
-                            idx_chunk] if self.use_dp else None)
-=======
-                        all_rank_num_tokens=all_rank_num_tokens_list[idx_chunk]
-                        if self.use_dp else None,
+                            idx_chunk] if self.use_dp else None,
                         repeating_info=(is_first_call, is_last_call))
->>>>>>> 8ec8e455
 
                 outputs_list.append(outputs)
             if not self.enable_alltoall:
@@ -632,18 +606,11 @@
             outputs = outputs[:all_tp_rank_num_tokens[rank]]
         return outputs
 
-<<<<<<< HEAD
-    def alltoall_prepare_maybe_dispatch(self, all_tp_rank_num_tokens: list,
-                                        x: torch.Tensor,
-                                        token_selected_slots: torch.Tensor,
-                                        token_final_scales: torch.Tensor):
-=======
     def alltoall_prepare_maybe_dispatch(
-            self, all_rank_num_tokens: list, x: torch.Tensor,
+            self, all_tp_rank_num_tokens: list, x: torch.Tensor,
             token_selected_slots: torch.Tensor,
             token_final_scales: torch.Tensor,
             token_selected_experts_for_statistic: Optional[torch.Tensor]):
->>>>>>> 8ec8e455
         top_k = self.routing_method.experts_per_token
         # gather router info
         max_num_token = max(all_tp_rank_num_tokens)
