--- conflicted
+++ resolved
@@ -543,22 +543,20 @@
 @pytest.mark.skip_less_device(4)
 @pytest.mark.parametrize("deepseek_v3_model_root", ['DeepSeek-V3-Lite-fp8'],
                          indirect=True)
-<<<<<<< HEAD
-def test_disaggregated_deepseek_v3_lite_fp8_tllm_gen(disaggregated_test_root,
-                                                     disaggregated_example_root,
-                                                     llm_venv,
-                                                     deepseek_v3_model_root):
-    src_dst_dict = {
-        deepseek_v3_model_root:
-        f"{llm_venv.get_working_directory()}/DeepSeek-V3-Lite/fp8",
-    }
-    for src, dst in src_dst_dict.items():
-        if not os.path.islink(dst):
-            os.makedirs(os.path.dirname(dst), exist_ok=True)
-            os.symlink(src, dst, target_is_directory=True)
-
-    run_disaggregated_test(disaggregated_example_root,
-                           "deepseek_v3_lite_fp8_tllm_gen",
+def test_disaggregated_deepseek_v3_lite_fp8_tllm_gen_helix(
+        disaggregated_test_root, disaggregated_example_root, llm_venv,
+        deepseek_v3_model_root):
+    src_dst_dict = {
+        deepseek_v3_model_root:
+        f"{llm_venv.get_working_directory()}/DeepSeek-V3-Lite/fp8",
+    }
+    for src, dst in src_dst_dict.items():
+        if not os.path.islink(dst):
+            os.makedirs(os.path.dirname(dst), exist_ok=True)
+            os.symlink(src, dst, target_is_directory=True)
+
+    run_disaggregated_test(disaggregated_example_root,
+                           "deepseek_v3_lite_fp8_tllm_gen_helix",
                            env=llm_venv._new_env,
                            cwd=llm_venv.get_working_directory())
 
@@ -567,37 +565,10 @@
 @pytest.mark.skip_less_device(4)
 @pytest.mark.parametrize("deepseek_v3_model_root", ['DeepSeek-V3-Lite-fp8'],
                          indirect=True)
-def test_disaggregated_deepseek_v3_lite_fp8_tllm_gen_helix(
-        disaggregated_test_root, disaggregated_example_root, llm_venv,
-        deepseek_v3_model_root):
-    src_dst_dict = {
-        deepseek_v3_model_root:
-        f"{llm_venv.get_working_directory()}/DeepSeek-V3-Lite/fp8",
-    }
-    for src, dst in src_dst_dict.items():
-        if not os.path.islink(dst):
-            os.makedirs(os.path.dirname(dst), exist_ok=True)
-            os.symlink(src, dst, target_is_directory=True)
-
-    run_disaggregated_test(disaggregated_example_root,
-                           "deepseek_v3_lite_fp8_tllm_gen_helix",
-                           env=llm_venv._new_env,
-                           cwd=llm_venv.get_working_directory())
-
-
-@skip_no_hopper
-@pytest.mark.skip_less_device(4)
-@pytest.mark.parametrize("deepseek_v3_model_root", ['DeepSeek-V3-Lite-fp8'],
-                         indirect=True)
-def test_disaggregated_deepseek_v3_lite_fp8(disaggregated_test_root,
-                                            disaggregated_example_root,
-                                            llm_venv, deepseek_v3_model_root):
-=======
 def test_disaggregated_deepseek_v3_lite_fp8_mpi(disaggregated_test_root,
                                                 disaggregated_example_root,
                                                 llm_venv,
                                                 deepseek_v3_model_root):
->>>>>>> 2486eb77
     src_dst_dict = {
         deepseek_v3_model_root:
         f"{llm_venv.get_working_directory()}/DeepSeek-V3-Lite/fp8",
