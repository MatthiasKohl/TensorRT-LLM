/*
 * Copyright (c) 2022-2024, NVIDIA CORPORATION.  All rights reserved.
 *
 * Licensed under the Apache License, Version 2.0 (the "License");
 * you may not use this file except in compliance with the License.
 * You may obtain a copy of the License at
 *
 *     http://www.apache.org/licenses/LICENSE-2.0
 *
 * Unless required by applicable law or agreed to in writing, software
 * distributed under the License is distributed on an "AS IS" BASIS,
 * WITHOUT WARRANTIES OR CONDITIONS OF ANY KIND, either express or implied.
 * See the License for the specific language governing permissions and
 * limitations under the License.
 */

#include "tensorrt_llm/kernels/trtllmGenKernels/blockScaleMoe/runner.h"
#include "tensorrt_llm/runtime/torchUtils.h"
#include "tensorrt_llm/thop/thUtils.h"
#include <ATen/cuda/EmptyTensor.h>

namespace torch_ext
{

namespace btg = batchedGemm::trtllm::gen;
using tensorrt_llm::kernels::trtllmGenFp8BlockScaleMoe::Routing::RoutingMethodType;

torch::Tensor fp8_block_scale_moe_runner(torch::Tensor const& routing_logits, torch::Tensor const& routing_bias,
    torch::Tensor const& hidden_states, torch::Tensor const& hidden_states_scale, torch::Tensor const& gemm1_weights,
    torch::Tensor const& gemm1_weights_scale, torch::Tensor const& gemm2_weights,
    torch::Tensor const& gemm2_weights_scale, int64_t const num_experts, int64_t const top_k, int64_t const n_group,
    int64_t const topk_group, int64_t const intermediate_size, int64_t const local_expert_offset,
    int64_t const local_num_experts, double const routed_scaling_factor, int64_t const tile_tokens_dim,
    int64_t const routing_method_type)
{
    auto const sm = tensorrt_llm::common::getSMVersion();
    TORCH_CHECK(sm == 100, "Only SM100 is supported by FP8 block scale MOE");
    TORCH_CHECK(routing_logits.scalar_type() == at::ScalarType::Float, "routing_logits must be float.");
    TORCH_CHECK(routing_logits.dim() == 2, "routing_logits must be 2D.");
    TORCH_CHECK(routing_logits.sizes()[1] == num_experts, "routing_logits has incorrect shape.");
    TORCH_CHECK(
        routing_bias.scalar_type() == at::ScalarType::BFloat16 || routing_bias.scalar_type() == at::ScalarType::Float,
        "routing_bias must be bfloat16 or float.");
    TORCH_CHECK(routing_bias.dim() == 1, "routing_bias must be 1D.");
    TORCH_CHECK(routing_bias.sizes()[0] == num_experts, "routing_bias has incorrect shape.");

    if (n_group <= 0 || topk_group <= 0)
    {
        TORCH_CHECK(top_k == 1, "Current routing kernel (no groups) only supports top_k=1.");
    }
    else
    {
        TORCH_CHECK(top_k <= 8, "Current routing kernel (with groups) only supports top_k<=8.");
        TORCH_CHECK(topk_group <= 4, "Current routing kernel (with groups) only supports topk_group<=4.");
        TORCH_CHECK(topk_group <= n_group, "n_group must not be smaller than topk_group.");
        TORCH_CHECK(num_experts % n_group == 0, "num_experts must be divisible by n_group");
        // This check ensures we have enough experts in the selected groups to handle the top_k routing
        TORCH_CHECK(top_k < (topk_group * num_experts / n_group),
            "top_k must be less than total number of experts in selected groups");
    }
    TORCH_CHECK(num_experts % 4 == 0, "Routing kernel expects that num_experts must be divisible by 4");
    TORCH_CHECK(num_experts > top_k, "num_experts must be greater than top_k");

    tensorrt_llm::kernels::trtllmGenFp8BlockScaleMoe::MoE::MoERunnerArgs args;
    tensorrt_llm::kernels::trtllmGenFp8BlockScaleMoe::MoE::MoEWorkspace workspace;

    // setup args
<<<<<<< HEAD
    // note: the assumption is that output data type is always Bfloat16 (the default)
    args.mDtypeElt = tg::Dtype::E4m3;
    args.mDtypeExpW = routing_bias.scalar_type() == at::ScalarType::BFloat16 ? tg::Dtype::Bfloat16 : tg::Dtype::Fp32;
=======
    args.mDtypeElt = btg::Dtype::E4m3;
>>>>>>> 1fca654b
    args.routing_logits = routing_logits.data_ptr<float>();
    args.routing_bias = routing_bias.data_ptr();
    args.hidden_states = hidden_states.data_ptr();
    args.hidden_states_scale = hidden_states_scale.data_ptr<float>();
    args.gemm1_weights = gemm1_weights.data_ptr();
    args.gemm1_weights_scale = gemm1_weights_scale.data_ptr<float>();
    args.gemm2_weights = gemm2_weights.data_ptr();
    args.gemm2_weights_scale = gemm2_weights_scale.data_ptr<float>();
    args.num_tokens = hidden_states.sizes()[0];
    args.num_experts = num_experts;
    args.hidden_size = hidden_states.sizes()[1];
    args.top_k = top_k;
    args.n_group = n_group;
    args.topk_group = topk_group;
    args.local_expert_offset = local_expert_offset;
    args.local_num_experts = local_num_experts;
    args.routed_scaling_factor = routed_scaling_factor;
    args.intermediate_size = intermediate_size;
    args.mUseDeepSeekFp8 = true;

    // allocate workspace for routing kernel
    at::Tensor num_tokens_per_expert
        = at::detail::empty_cuda({num_experts}, at::ScalarType::Int, routing_logits.device(), std::nullopt);
    int32_t max_num_padded_tokens
        = tensorrt_llm::kernels::trtllmGenFp8BlockScaleMoe::Routing::getMaxPermutedPaddedCount(
            args.num_tokens, top_k, num_experts, tile_tokens_dim);
    at::Tensor total_num_padded_tokens
        = at::empty({}, at::TensorOptions().device(routing_logits.device()).dtype(at::ScalarType::Int));
    at::Tensor expanded_idx_to_permuted_idx = at::detail::empty_cuda(
        {args.num_tokens * args.top_k}, at::ScalarType::Int, routing_logits.device(), std::nullopt);
    at::Tensor permuted_idx_to_token_idx
        = at::detail::empty_cuda({max_num_padded_tokens}, at::ScalarType::Int, routing_logits.device(), std::nullopt);
    at::Tensor expert_weights = at::detail::empty_cuda(
        {args.num_tokens, args.top_k}, routing_bias.scalar_type(), routing_logits.device(), std::nullopt);
    at::Tensor expert_indexes = at::detail::empty_cuda(
        {args.num_tokens, args.top_k}, at::ScalarType::Int, routing_logits.device(), std::nullopt);
    at::Tensor expert_count_histogram = at::detail::empty_cuda({2 * 256},
        at::ScalarType::Int, // 256 is the max number of threads per block and max number of experts
        routing_logits.device(), std::nullopt);

    // allocate workspace for activation/gemm/finalize kernels
    at::Tensor gemm1_output = at::detail::empty_cuda({max_num_padded_tokens, 2 * intermediate_size},
        at::ScalarType::Float8_e4m3fn, hidden_states.device(), std::nullopt);
    at::Tensor gemm1_output_scale = at::detail::empty_cuda({2 * intermediate_size / 128, max_num_padded_tokens},
        at::ScalarType::Float, hidden_states.device(), std::nullopt);
    at::Tensor activation_output = at::detail::empty_cuda({max_num_padded_tokens, intermediate_size},
        at::ScalarType::Float8_e4m3fn, hidden_states.device(), std::nullopt);
    at::Tensor activation_output_scale = at::detail::empty_cuda(
        {intermediate_size / 128, max_num_padded_tokens}, at::ScalarType::Float, hidden_states.device(), std::nullopt);
    at::Tensor gemm2_output = at::detail::empty_cuda(
        {max_num_padded_tokens, args.hidden_size}, at::ScalarType::BFloat16, hidden_states.device(), std::nullopt);

    int32_t max_num_ctas = tensorrt_llm::kernels::trtllmGenFp8BlockScaleMoe::Routing::getMaxNumCtasInBatchDim(
        args.num_tokens, args.top_k, args.num_experts, tile_tokens_dim);
    at::Tensor cta_idx_xy_to_batch_idx
        = at::detail::empty_cuda({max_num_ctas}, at::ScalarType::Int, routing_logits.device(), std::nullopt);
    at::Tensor cta_idx_xy_to_mn_limit
        = at::detail::empty_cuda({max_num_ctas}, at::ScalarType::Int, routing_logits.device(), std::nullopt);
    at::Tensor num_non_exiting_ctas
        = at::empty({}, at::TensorOptions().device(routing_logits.device()).dtype(at::ScalarType::Int));

    tensorrt_llm::kernels::trtllmGenFp8BlockScaleMoe::Routing::Runner routing_runner(tile_tokens_dim);
    auto const& stream = at::cuda::getCurrentCUDAStream(routing_logits.get_device());
    routing_runner.run(routing_logits.data_ptr<float>(), routing_bias.data_ptr(), args.num_tokens, args.num_experts,
        args.top_k, args.n_group, args.topk_group, args.local_expert_offset, args.local_num_experts,
        args.routed_scaling_factor, expert_indexes.data_ptr<int>(), expert_count_histogram.data_ptr<int>(),
        total_num_padded_tokens.data_ptr<int>(), expanded_idx_to_permuted_idx.data_ptr<int>(),
        nullptr /*permuted_idx_to_expanded_idx.data_ptr<int>()*/, permuted_idx_to_token_idx.data_ptr<int>(),
        expert_weights.data_ptr(), num_tokens_per_expert.data_ptr<int>(), cta_idx_xy_to_batch_idx.data_ptr<int>(),
        cta_idx_xy_to_mn_limit.data_ptr<int>(), num_non_exiting_ctas.data_ptr<int>(), args.mDtypeElt, false, true,
        static_cast<RoutingMethodType>(routing_method_type), stream);

    // MoE kernel except routing
    TORCH_CHECK(hidden_states.scalar_type() == at::ScalarType::Float8_e4m3fn, "hidden_states must be fp8.");
    TORCH_CHECK(hidden_states_scale.scalar_type() == at::ScalarType::Float, "hidden_states_scale must be float.");
    TORCH_CHECK(hidden_states_scale.dim() == 2, "hidden_states_scale must be 2D.");
    TORCH_CHECK(
        hidden_states_scale.sizes()[0] == hidden_states.sizes()[1] / 128, "hidden_states_scale has incorrect shape.");
    TORCH_CHECK(gemm1_weights.scalar_type() == at::ScalarType::Float8_e4m3fn, "gemm1_weights must be fp8.");
    TORCH_CHECK(gemm1_weights.dim() == 3, "gemm1_weights must be 3D.");
    TORCH_CHECK(gemm1_weights.sizes()[1] % 2 == 0, "the second dimension of weights must be even.");
    TORCH_CHECK(intermediate_size == gemm1_weights.sizes()[1] / 2, "intermediate_size has incorrect shape.");
    TORCH_CHECK(gemm1_weights.sizes()[2] == hidden_states.sizes()[1],
        "the third dimension of weights must be equal to hidden_size.");
    TORCH_CHECK(gemm1_weights_scale.scalar_type() == at::ScalarType::Float, "gemm1_weights_scale must be float.");
    TORCH_CHECK(gemm1_weights_scale.dim() == 3, "gemm1_weights_scale must be 3D.");

    TORCH_CHECK(gemm1_weights_scale.sizes()[0] == local_num_experts, "gemm1_weights_scale has incorrect shape.");
    TORCH_CHECK(intermediate_size % 128 == 0, "the second dimension of weights must be a multiple of 128.");
    TORCH_CHECK(
        gemm1_weights_scale.sizes()[1] == 2 * intermediate_size / 128, "gemm1_weights_scale has incorrect shape.");
    TORCH_CHECK(gemm1_weights_scale.sizes()[2] == args.hidden_size / 128, "gemm1_weights_scale has incorrect shape.");
    TORCH_CHECK(gemm2_weights.scalar_type() == at::ScalarType::Float8_e4m3fn, "gemm2_weights must be fp8.");
    TORCH_CHECK(gemm2_weights.dim() == 3, "gemm2_weights must be 3D.");
    TORCH_CHECK(gemm2_weights.sizes()[2] == intermediate_size,
        "the third dimension of weights must be equal to intermediate_size.");
    TORCH_CHECK(gemm2_weights_scale.scalar_type() == at::ScalarType::Float, "gemm2_weights_scale must be float.");
    TORCH_CHECK(gemm2_weights_scale.dim() == 3, "gemm2_weights_scale must be 3D.");
    TORCH_CHECK(gemm2_weights_scale.sizes()[0] == local_num_experts, "gemm2_weights_scale has incorrect shape.");
    TORCH_CHECK(gemm2_weights_scale.sizes()[1] == args.hidden_size / 128, "gemm2_weights_scale has incorrect shape.");
    TORCH_CHECK(gemm2_weights_scale.sizes()[2] == intermediate_size / 128, "gemm2_weights_scale has incorrect shape.");

    // allocate output
    at::Tensor output = at::detail::empty_cuda(
        {args.num_tokens, args.hidden_size}, at::ScalarType::BFloat16, hidden_states.device(), std::nullopt);

    // setup workspace
    workspace.total_num_padded_tokens = total_num_padded_tokens.data_ptr<int>();
    workspace.total_max_padded_tokens = max_num_padded_tokens;
    workspace.ProjUpTileN = tile_tokens_dim;
    workspace.routing_expert_indexes = expert_indexes.data_ptr<int>();
    workspace.permuted_idx_size = total_num_padded_tokens.data_ptr<int>();
    workspace.expanded_idx_to_permuted_idx
        = expanded_idx_to_permuted_idx.data_ptr<int>(); // Needed by activation/finalize kernels
    workspace.permuted_idx_to_token_idx = permuted_idx_to_token_idx.data_ptr<int>(); // Needed by permuteGemm1 kernel
    workspace.expert_weights = expert_weights.data_ptr();                            // Consumed by finalize kernel

    workspace.cta_idx_xy_to_batch_idx = cta_idx_xy_to_batch_idx.data_ptr<int>();
    workspace.cta_idx_xy_to_mn_limit = cta_idx_xy_to_mn_limit.data_ptr<int>();
    workspace.num_non_exiting_ctas = num_non_exiting_ctas.data_ptr<int>();

    // gemm1 intermediate ws
    workspace.gemm1_output = gemm1_output.data_ptr();
    workspace.gemm1_output_scale = gemm1_output_scale.data_ptr<float>();
    // activation intermediate ws
    workspace.activation_output = activation_output.data_ptr();
    workspace.activation_output_scale = activation_output_scale.data_ptr<float>();
    // gemm2 intermediate ws
    workspace.gemm2_output = gemm2_output.data_ptr();
    workspace.gemm2_output_scale = nullptr;
    args.output = output.data_ptr();
    args.output_scale = nullptr;

    tensorrt_llm::kernels::trtllmGenFp8BlockScaleMoe::MoE::Runner moe_runner(
        args.mDtypeElt, args.mUseDeepSeekFp8, tile_tokens_dim);
    auto workspace_sizes = moe_runner.getWorkspaceSizeInBytes(args);
    at::Tensor workspace_fc1 = at::detail::empty_cuda(
        {std::get<0>(workspace_sizes)}, at::ScalarType::Char, hidden_states.device(), std::nullopt);
    at::Tensor workspace_fc2 = at::detail::empty_cuda(
        {std::get<1>(workspace_sizes)}, at::ScalarType::Char, hidden_states.device(), std::nullopt);
    workspace.bmm1_workspace = workspace_fc1.data_ptr();
    workspace.bmm2_workspace = workspace_fc2.data_ptr();

    auto const& moe_stream = at::cuda::getCurrentCUDAStream(hidden_states.get_device());
    moe_runner.run(args, workspace, hidden_states.get_device(), moe_stream);
    return output;
}
} // namespace torch_ext

TORCH_LIBRARY_FRAGMENT(trtllm, m)
{
    m.def(
        "fp8_block_scale_moe_runner("
        "Tensor routing_logits,"
        "Tensor routing_bias,"
        "Tensor hidden_states,"
        "Tensor hidden_states_scale,"
        "Tensor gemm1_weights,"
        "Tensor gemm1_weights_scale,"
        "Tensor gemm2_weights,"
        "Tensor gemm2_weights_scale,"
        "int num_experts,"
        "int top_k,"
        "int n_group,"
        "int topk_group,"
        "int intermediate_size,"
        "int local_expert_offset,"
        "int local_num_experts,"
        "float routed_scaling_factor,"
        "int tile_tokens_dim,"
        "int routing_method_type) -> Tensor");
}

TORCH_LIBRARY_IMPL(trtllm, CUDA, m)
{
    m.impl("fp8_block_scale_moe_runner", &torch_ext::fp8_block_scale_moe_runner);
}<|MERGE_RESOLUTION|>--- conflicted
+++ resolved
@@ -65,13 +65,9 @@
     tensorrt_llm::kernels::trtllmGenFp8BlockScaleMoe::MoE::MoEWorkspace workspace;
 
     // setup args
-<<<<<<< HEAD
     // note: the assumption is that output data type is always Bfloat16 (the default)
-    args.mDtypeElt = tg::Dtype::E4m3;
-    args.mDtypeExpW = routing_bias.scalar_type() == at::ScalarType::BFloat16 ? tg::Dtype::Bfloat16 : tg::Dtype::Fp32;
-=======
     args.mDtypeElt = btg::Dtype::E4m3;
->>>>>>> 1fca654b
+    args.mDtypeExpW = routing_bias.scalar_type() == at::ScalarType::BFloat16 ? btg::Dtype::Bfloat16 : btg::Dtype::Fp32;
     args.routing_logits = routing_logits.data_ptr<float>();
     args.routing_bias = routing_bias.data_ptr();
     args.hidden_states = hidden_states.data_ptr();
