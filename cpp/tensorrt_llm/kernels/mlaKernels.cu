/*
 * Copyright (c) 2019-2025, NVIDIA CORPORATION.  All rights reserved.
 *
 * Licensed under the Apache License, Version 2.0 (the "License");
 * you may not use this file except in compliance with the License.
 * You may obtain a copy of the License at
 *
 *     http://www.apache.org/licenses/LICENSE-2.0
 *
 * Unless required by applicable law or agreed to in writing, software
 * distributed under the License is distributed on an "AS IS" BASIS,
 * WITHOUT WARRANTIES OR CONDITIONS OF ANY KIND, either express or implied.
 * See the License for the specific language governing permissions and
 * limitations under the License.
 */

#include "tensorrt_llm/common/cudaBf16Wrapper.h"
#include "tensorrt_llm/common/cudaTypeUtils.cuh"
#include "tensorrt_llm/common/cudaUtils.h"
#include "tensorrt_llm/common/envUtils.h"
#include "tensorrt_llm/common/mathUtils.h"
#include "tensorrt_llm/common/reduceKernelUtils.cuh"
#include "tensorrt_llm/kernels/decoderMaskedMultiheadAttentionUtils.h"
#include "tensorrt_llm/kernels/gptKernels.h"
#include "tensorrt_llm/kernels/mlaKernels.h"
#include <cstdint>
#include <cub/cub.cuh>
#include <cuda_fp16.h>
#include <cuda_fp8.h>
#include <cuda_runtime.h>

using namespace tensorrt_llm::common;

namespace tensorrt_llm
{
namespace kernels
{

// A stateful callback functor that maintains the running sum between consecutive scans.
struct BlockPrefixCallbackOp
{
    // Running prefix
    int mRunningTotal;

    // Constructor
    __device__ BlockPrefixCallbackOp(int runningTotal)
        : mRunningTotal(runningTotal)
    {
    }

    // Thread-0 is responsible for returning a value for seeding the block-wide scan.
    __device__ int operator()(int blockAggregate)
    {
        int oldPrefix = mRunningTotal;
        mRunningTotal += blockAggregate;
        return oldPrefix;
    }
};

template <typename T>
struct VecType
{
    using Type = T;
    using GPTJEltType = T;
};

template <>
struct VecType<float>
{
    using Type = float4;
    using GPTJEltType = float2;
};

template <>
struct VecType<half>
{
    using Type = uint4;
    using GPTJEltType = uint32_t;
};

template <>
struct VecType<__nv_bfloat16>
{
    using Type = mmha::bf16_8_t;
    using GPTJEltType = __nv_bfloat162;
};

struct __align__(16) fp8_16_t
{
    __nv_fp8x4_e4m3 x;
    __nv_fp8x4_e4m3 y;
    __nv_fp8x4_e4m3 z;
    __nv_fp8x4_e4m3 w;
};

template <>
struct VecType<__nv_fp8_e4m3>
{
    using Type = fp8_16_t;
    using GPTJEltType = __nv_fp8x2_e4m3;
};

template <typename T>
struct loadPagedKVKernelTraits
{
    static constexpr int kLoraSize = 512;
    static constexpr int kRopeSize = 64;
    static constexpr int kHeadSize = kLoraSize + kRopeSize;
    using VecT = typename VecType<T>::Type;
    static constexpr int kBytesPerElem = sizeof(T);
    static constexpr int kBytesPerLoad = 16;
    static constexpr int kElemPerLoad = kBytesPerLoad / kBytesPerElem;
    static_assert((kHeadSize * kBytesPerElem) % kBytesPerLoad == 0,
        "kHeadSize * kBytesPerElem must be multiple of kBytesPerLoad (16Bytes)");
    static constexpr int kVecPerHead = (kHeadSize * kBytesPerElem) / kBytesPerLoad;
    static constexpr int kThreadPerHead = kVecPerHead; // for each head, we use kThreadPerHead threads to fetch all the
                                                       // kv cache data, each thread read kv cache only once.
    static constexpr int kTokenPerBlock
        = std::is_same_v<T, float> ? 4 : 8; // for each block, we fetch 4 tokens for fp32, 8 tokens for other types.
    static constexpr int kBlockSize = kThreadPerHead * kTokenPerBlock;
    static constexpr int kKVThreadPerHead = (kLoraSize * kBytesPerElem) / kBytesPerLoad;
};

template <typename SrcType, int NUM>
inline __device__ void quantCopy(
    __nv_fp8_e4m3* dst_global_ptr, SrcType const* src_fragment_ptr, float const scale_val = 1.f)
{
    using DstVecType = typename std::conditional<sizeof(SrcType) == 2, float2, float>::type;
    using SrcType2 =
        typename std::conditional<sizeof(SrcType) == 2, typename TypeConverter<SrcType>::Type, float2>::type;
    static constexpr int COPY_SIZE = sizeof(DstVecType);
    static constexpr int TOTAL_COPY_SIZE = NUM * sizeof(__nv_fp8_e4m3);
    static constexpr int LOOP_NUM = TOTAL_COPY_SIZE / COPY_SIZE;
    static_assert(TOTAL_COPY_SIZE % COPY_SIZE == 0);
    static constexpr int CVT_NUM = COPY_SIZE / sizeof(__nv_fp8_e4m3) / 2;
    static_assert(COPY_SIZE % (sizeof(__nv_fp8_e4m3) * 2) == 0);
    DstVecType fragment;
    int offset = 0;
#pragma unroll
    for (int i = 0; i < LOOP_NUM; ++i)
    {
#pragma unroll
        for (int j = 0; j < CVT_NUM; ++j)
        {
            float2 val2 = cuda_cast<float2>(reinterpret_cast<SrcType2 const*>(src_fragment_ptr)[j + offset]);
            val2.x *= scale_val;
            val2.y *= scale_val;
            reinterpret_cast<__nv_fp8x2_e4m3*>(&fragment)[j] = __nv_fp8x2_e4m3(val2);
        }
        reinterpret_cast<DstVecType*>(dst_global_ptr)[i] = fragment;
        offset += CVT_NUM;
    }
}

template <typename DstType, int NUM>
inline __device__ void dequantCopy(
    DstType* dst_global_ptr, __nv_fp8_e4m3 const* src_fragment_ptr, float const scale_val = 1.f)
{
    using DstVecType = typename VecType<DstType>::Type;
    using DstType2 =
        typename std::conditional<sizeof(DstType) == 2, typename TypeConverter<DstType>::Type, float2>::type;
    static constexpr int COPY_SIZE = sizeof(DstVecType);
    static constexpr int TOTAL_COPY_SIZE = NUM * sizeof(DstType);
    static constexpr int LOOP_NUM = TOTAL_COPY_SIZE / COPY_SIZE;
    static_assert(TOTAL_COPY_SIZE % COPY_SIZE == 0);
    static constexpr int CVT_NUM = COPY_SIZE / sizeof(DstType) / 2;
    static_assert(COPY_SIZE % (sizeof(DstType) * 2) == 0);
    DstVecType fragment;
    int offset = 0;
#pragma unroll
    for (int i = 0; i < LOOP_NUM; ++i)
    {
#pragma unroll
        for (int j = 0; j < CVT_NUM; ++j)
        {
            float2 val2 = cuda_cast<float2>(reinterpret_cast<__nv_fp8x2_e4m3 const*>(src_fragment_ptr)[j + offset]);
            val2.x *= scale_val;
            val2.y *= scale_val;
            reinterpret_cast<DstType2*>(&fragment)[j] = cuda_cast<DstType2>(val2);
        }
        reinterpret_cast<DstVecType*>(dst_global_ptr)[i] = fragment;
        offset += CVT_NUM;
    }
}

template <typename T, int BLOCK_SIZE, int K_DIM, int ROPE_DIM, typename KVCacheBuffer>
<<<<<<< HEAD
__global__ void applyMLARopeAndAssignQKVKernelOptContext(T* q_ptr, T* k_ptr, T const* fuse_buf, KVCacheBuffer kv_cache,
    float2 const* cos_sin_cache, size_t head_num, int head_size, int c_k, int* cu_q_seqlens,
    int32_t const* kv_cache_lengths, uint32_t max_input_seq_len, KvCacheDataType cache_type,
    float const* quant_scale_kv, int32_t const* helix_position_offsets)
=======
__global__ void applyMLARopeAndAssignQKVKernelOptContext(T* q_ptr, T* q_pe, T* k_ptr, T const* fuse_buf,
    KVCacheBuffer kv_cache, int q_pe_ld, int q_pe_stride, float2 const* cos_sin_cache, size_t head_num, int head_size,
    int c_k, int* cu_q_seqlens, int32_t const* kv_cache_lengths, uint32_t max_input_seq_len, KvCacheDataType cache_type,
    float const* quant_scale_kv, bool absorption_mode)
>>>>>>> 497a0702
{

    // Constants.
    using VecT = typename VecType<T>::Type;
    using GPTJEltT = typename VecType<T>::GPTJEltType;
    constexpr auto HEAD_SIZE = ROPE_DIM;
    constexpr auto K_HEAD_SIZE = K_DIM;
    constexpr auto BYTES_PER_ELT = sizeof(T);
    constexpr auto BYTES_PER_LOAD = 16;
    constexpr auto ELTS_PER_VEC = BYTES_PER_LOAD / BYTES_PER_ELT;
    static_assert((HEAD_SIZE * BYTES_PER_ELT) % BYTES_PER_LOAD == 0, "Head size needs to be multiple of 16 bytes.");
    constexpr auto VECS_PER_HEAD = HEAD_SIZE * BYTES_PER_ELT / BYTES_PER_LOAD;
    constexpr auto K_VECS_PER_HEAD = K_HEAD_SIZE * BYTES_PER_ELT / BYTES_PER_LOAD;
    static_assert(BLOCK_SIZE % VECS_PER_HEAD == 0, "Kernel block should be able to handle entire heads.");
    constexpr auto TOKENS_PER_BLOCK = BLOCK_SIZE / VECS_PER_HEAD;
    constexpr auto K_TOKENS_PER_BLOCK = BLOCK_SIZE / K_VECS_PER_HEAD;
    constexpr auto TOTAL_VECS_PER_HEAD = VECS_PER_HEAD + K_VECS_PER_HEAD;

    // Block/Head idx.
    size_t const batch_idx = blockIdx.y;
    size_t const head_idx = blockIdx.z;

    // The nope head_size for q.
    // Use the latent_space head size in the absorption mode.
    int nope_head_size_q = absorption_mode ? c_k : head_size;

    if (head_idx < head_num)
    {
        size_t const head_dim_vec_idx = (threadIdx.x % VECS_PER_HEAD);
        size_t const head_dim_idx = head_dim_vec_idx * ELTS_PER_VEC;

        size_t const seq_len_loop_end
            = size_t((max_input_seq_len + TOKENS_PER_BLOCK - 1) / TOKENS_PER_BLOCK) * TOKENS_PER_BLOCK;
        float quant_scale_kv_val = quant_scale_kv ? quant_scale_kv[0] : 1.f;

        // Mainloop.
        for (int local_token_idx = (threadIdx.x / VECS_PER_HEAD) + blockIdx.x * TOKENS_PER_BLOCK;
             local_token_idx < seq_len_loop_end; local_token_idx += TOKENS_PER_BLOCK * gridDim.x)
        {

            int const global_token_offset = cu_q_seqlens[batch_idx];
            int const cache_seq_len = kv_cache_lengths[batch_idx];
            int token_idx_in_kv_cache = local_token_idx;
            bool const valid_token = token_idx_in_kv_cache < cache_seq_len;
            // Limit the token_idx to cache seq length (we need all threads in this block to be involved).
            token_idx_in_kv_cache = std::min(token_idx_in_kv_cache, cache_seq_len - 1);
            local_token_idx = std::min(local_token_idx, cache_seq_len - 1);
            int const global_token_idx = local_token_idx + global_token_offset;

            auto const position_id
                = helix_position_offsets ? helix_position_offsets[global_token_idx] : local_token_idx;
            float2 const* rotary_coef_cache_buffer
                = cos_sin_cache + static_cast<size_t>(ROPE_DIM) * position_id + (head_dim_idx / 2);

            VecT q, k;
            auto const src_k_global_offset = static_cast<size_t>(global_token_idx) * (c_k + ROPE_DIM) + c_k;
            auto src_q_global_offset = static_cast<size_t>(global_token_idx) * head_num * (head_size + ROPE_DIM)
                + (head_size + ROPE_DIM) * head_idx + head_size;
            // In the absorption mode, we load pe from q_pe instead of q_ptr.
            T* q_pe_input = q_ptr;
            if (absorption_mode)
            {
                q_pe_input = q_pe;
                src_q_global_offset = static_cast<size_t>(global_token_idx) * q_pe_stride + q_pe_ld * head_idx;
            }

            q = *reinterpret_cast<VecT const*>(&q_pe_input[src_q_global_offset + head_dim_idx]);
            k = *reinterpret_cast<VecT const*>(&fuse_buf[src_k_global_offset + head_dim_idx]);

            // Pack two elements into one for gptj rotary embedding.
#pragma unroll
            for (int elt_id = 0; elt_id < ELTS_PER_VEC / 2; elt_id++)
            {
                GPTJEltT& q_ = reinterpret_cast<GPTJEltT*>(&q)[elt_id];
                GPTJEltT& k_ = reinterpret_cast<GPTJEltT*>(&k)[elt_id];

                float2 rotary_coef_cache = rotary_coef_cache_buffer[elt_id];
                mmha::apply_rotary_embedding_gptj(q_, k_, rotary_coef_cache);
            }
            // do sync
            __syncwarp();
            if (valid_token)
            {
                if (head_idx == 0)
                {
                    auto kDst = reinterpret_cast<T*>(kv_cache.getKBlockPtr(batch_idx, token_idx_in_kv_cache));
                    auto inBlockIdx = kv_cache.getKVLocalIdx(
                        token_idx_in_kv_cache, 0, TOTAL_VECS_PER_HEAD, K_VECS_PER_HEAD + head_dim_vec_idx);
                    if (cache_type == KvCacheDataType::FP8)
                    {

                        quantCopy<T, ELTS_PER_VEC>(reinterpret_cast<__nv_fp8_e4m3*>(kDst) + inBlockIdx * ELTS_PER_VEC,
                            reinterpret_cast<T const*>(&k), quant_scale_kv_val);
                    }
                    else
                        reinterpret_cast<VecT*>(kDst)[inBlockIdx] = k;
                }
                auto const dst_q_idx = static_cast<size_t>(global_token_idx) * head_num * (nope_head_size_q + ROPE_DIM)
                    + head_idx * (nope_head_size_q + ROPE_DIM) + nope_head_size_q + head_dim_idx;
                auto const dst_k_idx = static_cast<size_t>(global_token_idx) * head_num * (head_size + ROPE_DIM)
                    + head_idx * (head_size + ROPE_DIM) + head_size + head_dim_idx;
                reinterpret_cast<VecT*>(q_ptr)[dst_q_idx / ELTS_PER_VEC] = q;
                // Only write to k_pe to k_buf in the non-absorption mode.
                if (!absorption_mode)
                {
                    reinterpret_cast<VecT*>(k_ptr)[dst_k_idx / ELTS_PER_VEC] = k;
                }
            }
        }
    }
    else
    {
        int block_dim = gridDim.z - head_num;
        int block_id = head_idx - head_num;
        size_t const head_dim_vec_idx = (threadIdx.x % K_VECS_PER_HEAD);
        size_t const head_dim_idx = head_dim_vec_idx * ELTS_PER_VEC;

        size_t const seq_len_loop_end
            = size_t((max_input_seq_len + K_TOKENS_PER_BLOCK - 1) / K_TOKENS_PER_BLOCK) * K_TOKENS_PER_BLOCK;
        float quant_scale_kv_val = quant_scale_kv ? quant_scale_kv[0] : 1.f;

        // Mainloop.
        for (int local_token_idx = (threadIdx.x / K_VECS_PER_HEAD) + gridDim.x * K_TOKENS_PER_BLOCK * block_id
                 + blockIdx.x * K_TOKENS_PER_BLOCK;
             local_token_idx < seq_len_loop_end; local_token_idx += block_dim * K_TOKENS_PER_BLOCK * gridDim.x)
        {

            int const global_token_offset = cu_q_seqlens[batch_idx];
            int const cache_seq_len = kv_cache_lengths[batch_idx];
            int token_idx_in_kv_cache = local_token_idx;
            bool const valid_token = token_idx_in_kv_cache < cache_seq_len;
            // Limit the token_idx to cache seq length (we need all threads in this block to be involved).
            token_idx_in_kv_cache = std::min(token_idx_in_kv_cache, cache_seq_len - 1);
            local_token_idx = std::min(local_token_idx, cache_seq_len - 1);
            int const global_token_idx = local_token_idx + global_token_offset;

            if (valid_token)
            {
                auto const src_k_global_offset = static_cast<size_t>(global_token_idx) * (c_k + ROPE_DIM);

                auto kDst = reinterpret_cast<T*>(kv_cache.getKBlockPtr(batch_idx, token_idx_in_kv_cache));
                auto inBlockIdx
                    = kv_cache.getKVLocalIdx(token_idx_in_kv_cache, 0, TOTAL_VECS_PER_HEAD, head_dim_vec_idx);
                if (cache_type == KvCacheDataType::FP8)
                {

                    quantCopy<T, ELTS_PER_VEC>(reinterpret_cast<__nv_fp8_e4m3*>(kDst) + inBlockIdx * ELTS_PER_VEC,
                        fuse_buf + src_k_global_offset + head_dim_idx, quant_scale_kv_val);
                }
                else
                    reinterpret_cast<VecT*>(kDst)[inBlockIdx]
                        = *reinterpret_cast<VecT const*>(&fuse_buf[src_k_global_offset + head_dim_idx]);
            }
        }
    }
}

template <typename T, int BLOCK_SIZE, int K_DIM, int ROPE_DIM, typename KVCacheBuffer>
__global__ void applyMLARopeAndAssignQKVKernelGeneration(T* qkv_output, T* q_pe, T const* fuse_buf, void* quant_q,
    KVCacheBuffer kv_cache, float2 const* cos_sin_cache, size_t head_num, int c_k, int total_s_len, int seq_len,
    int* seqQOffset, uint32_t* fmha_tile_counter, int32_t const* kv_cache_lengths, int* seqKVOffsets, int q_pe_ld,
    int q_pe_stride, KvCacheDataType cache_type, float* bmm1_scale, float* bmm2_scale, float const* quant_scale_o,
    float const* quant_scale_q, float const* quant_scale_kv, float const* dequant_scale_q,
    float const* dequant_scale_kv, float host_bmm1_scale, int32_t const* helix_position_offsets)
{

    // Constants.
    using VecT = typename VecType<T>::Type;
    using GPTJEltT = typename VecType<T>::GPTJEltType;
    constexpr auto HEAD_SIZE = ROPE_DIM;
    constexpr auto K_HEAD_SIZE = K_DIM;
    constexpr auto BYTES_PER_ELT = sizeof(T);
    constexpr auto BYTES_PER_LOAD = 16;
    constexpr auto ELTS_PER_VEC = BYTES_PER_LOAD / BYTES_PER_ELT;
    static_assert((HEAD_SIZE * BYTES_PER_ELT) % BYTES_PER_LOAD == 0, "Head size needs to be multiple of 16 bytes.");
    constexpr auto VECS_PER_HEAD = HEAD_SIZE * BYTES_PER_ELT / BYTES_PER_LOAD;
    constexpr auto K_VECS_PER_HEAD = K_HEAD_SIZE * BYTES_PER_ELT / BYTES_PER_LOAD;
    static_assert(BLOCK_SIZE % VECS_PER_HEAD == 0, "Kernel block should be able to handle entire heads.");
    constexpr auto TOKENS_PER_BLOCK = BLOCK_SIZE / VECS_PER_HEAD;
    constexpr auto K_TOKENS_PER_BLOCK = BLOCK_SIZE / K_VECS_PER_HEAD;
    constexpr auto TOTAL_VEC_PER_HEAD = VECS_PER_HEAD + K_VECS_PER_HEAD;

    // Block/Head idx.
    size_t const head_idx = blockIdx.y;
#if (defined(__CUDA_ARCH__) && (__CUDA_ARCH__ >= 900))
    asm volatile("griddepcontrol.wait;");
#endif

    if (blockIdx.x == 0 && blockIdx.y == 0 && threadIdx.x == 0)
    {
        fmha_tile_counter[0] = 0;
        seqQOffset[0] = 0;

        // Calculate bmm scale for FP8 MLA
        if (cache_type == KvCacheDataType::FP8)
        {
            float dequant_scale_q_val = dequant_scale_q ? dequant_scale_q[0] : 1.f;
            float dequant_scale_kv_val = dequant_scale_kv ? dequant_scale_kv[0] : 1.f;
            float quant_scale_o_val = quant_scale_o ? quant_scale_o[0] : 1.f;
            if (bmm1_scale)
            {
                // The scale prepared for log2 optimization.
                constexpr float kLog2e = 1.4426950408889634074f;
                // The scale after fmha bmm1.
                float bmm1_scale_val = dequant_scale_q_val * dequant_scale_kv_val * host_bmm1_scale;
                bmm1_scale[0] = bmm1_scale_val;
                bmm1_scale[1] = bmm1_scale_val * kLog2e;
            }
            if (bmm2_scale)
            {
                // The scale after fmha bmm2.
                bmm2_scale[0] = quant_scale_o_val * dequant_scale_kv_val;
            }
        }
    }

    if (head_idx <= head_num)
    {
        size_t const head_dim_vec_idx = (threadIdx.x % VECS_PER_HEAD);
        size_t const head_dim_idx = head_dim_vec_idx * ELTS_PER_VEC;

        int const seq_len_loop_end = size_t((total_s_len + TOKENS_PER_BLOCK - 1) / TOKENS_PER_BLOCK) * TOKENS_PER_BLOCK;
        float const quant_scale_q_val = quant_scale_q ? quant_scale_q[0] : 1.0f;
        float const quant_scale_kv_val = quant_scale_kv ? quant_scale_kv[0] : 1.0f;

        // Mainloop.
        for (int global_token_idx = (threadIdx.x / VECS_PER_HEAD) + blockIdx.x * TOKENS_PER_BLOCK;
             global_token_idx < seq_len_loop_end; global_token_idx += TOKENS_PER_BLOCK * gridDim.x)
        {
            auto batch_idx = global_token_idx / seq_len;
            auto local_token_idx = global_token_idx % seq_len;
            bool const valid_token = global_token_idx < total_s_len;
            VecT data;

            if (valid_token)
            {

                auto const position_id
                    = (helix_position_offsets != nullptr ? helix_position_offsets[global_token_idx]
                                                         : kv_cache_lengths[batch_idx] - seq_len + local_token_idx);
                float2 const* rotary_coef_cache_buffer
                    = cos_sin_cache + static_cast<size_t>(ROPE_DIM) * position_id + (head_dim_idx / 2);

                if (head_idx == head_num)
                {
                    auto const src_k_global_offset = static_cast<size_t>(global_token_idx) * (c_k + ROPE_DIM) + c_k;

                    data = *reinterpret_cast<VecT const*>(&fuse_buf[src_k_global_offset + head_dim_idx]);
                }
                else
                {
                    auto const src_q_global_offset
                        = static_cast<size_t>(global_token_idx) * q_pe_stride + q_pe_ld * head_idx;

                    data = *reinterpret_cast<VecT const*>(&q_pe[src_q_global_offset + head_dim_idx]);
                }

                // Pack two elements into one for gptj rotary embedding.
#pragma unroll
                for (int elt_id = 0; elt_id < ELTS_PER_VEC / 2; elt_id++)
                {
                    GPTJEltT& data_ = reinterpret_cast<GPTJEltT*>(&data)[elt_id];

                    float2 rotary_coef_cache = rotary_coef_cache_buffer[elt_id];
                    data_ = mmha::rotary_embedding_transform(data_, rotary_coef_cache);
                }
            }

            __syncwarp();

            if (valid_token)
            {
                if (head_idx == head_num)
                {
                    auto const token_kv_idx = kv_cache_lengths[batch_idx] - seq_len + local_token_idx;

                    {
                        auto kDst = reinterpret_cast<T*>(kv_cache.getKBlockPtr(batch_idx, token_kv_idx));
                        auto inBlockIdx = kv_cache.getKVLocalIdx(
                            token_kv_idx, 0, TOTAL_VEC_PER_HEAD, K_VECS_PER_HEAD + head_dim_vec_idx);
                        if (cache_type == KvCacheDataType::FP8)
                        {

                            quantCopy<T, ELTS_PER_VEC>(
                                reinterpret_cast<__nv_fp8_e4m3*>(kDst) + inBlockIdx * ELTS_PER_VEC,
                                reinterpret_cast<T const*>(&data), quant_scale_kv_val);
                        }
                        else
                            reinterpret_cast<VecT*>(kDst)[inBlockIdx] = data;
                    }
                }
                else
                {
                    auto const dst_q_idx = static_cast<size_t>(global_token_idx) * head_num * (c_k + ROPE_DIM)
                        + head_idx * (c_k + ROPE_DIM) + c_k + head_dim_idx;
                    if (cache_type == KvCacheDataType::FP8)
                    {
                        quantCopy<T, ELTS_PER_VEC>(reinterpret_cast<__nv_fp8_e4m3*>(quant_q) + dst_q_idx,
                            reinterpret_cast<T const*>(&data), quant_scale_q_val);
                    }
                    else
                        reinterpret_cast<VecT*>(qkv_output)[dst_q_idx / ELTS_PER_VEC] = data;
                }
            }
        }
    }
    else if (head_idx <= head_num + 8)
    {
        int block_dim = gridDim.y - head_num - 1;
        int block_id = head_idx - head_num - 1;
        size_t const head_dim_vec_idx = (threadIdx.x % K_VECS_PER_HEAD);
        size_t const head_dim_idx = head_dim_vec_idx * ELTS_PER_VEC;

        size_t const seq_len_loop_end
            = size_t((total_s_len + K_TOKENS_PER_BLOCK - 1) / K_TOKENS_PER_BLOCK) * K_TOKENS_PER_BLOCK;
        float quant_scale_kv_val = quant_scale_kv ? quant_scale_kv[0] : 1.0f;

        // Mainloop.
        for (int global_token_idx = (threadIdx.x / K_VECS_PER_HEAD) + gridDim.x * K_TOKENS_PER_BLOCK * block_id
                 + blockIdx.x * K_TOKENS_PER_BLOCK;
             global_token_idx < seq_len_loop_end; global_token_idx += block_dim * K_TOKENS_PER_BLOCK * gridDim.x)
        {
            auto batch_idx = global_token_idx / seq_len;
            auto local_token_idx = global_token_idx % seq_len;
            bool valid_token = global_token_idx < total_s_len;

            if (valid_token)
            {
                if (head_dim_vec_idx == 0)
                {
                    seqQOffset[batch_idx + 1] = head_num * seq_len * (batch_idx + 1);
                }

                auto const token_kv_idx = kv_cache_lengths[batch_idx] - seq_len + local_token_idx;
                auto const src_kv_global_offset = static_cast<size_t>(global_token_idx) * (c_k + ROPE_DIM);

                {
                    auto kDst = reinterpret_cast<T*>(kv_cache.getKBlockPtr(batch_idx, token_kv_idx));
                    auto inBlockIdx = kv_cache.getKVLocalIdx(token_kv_idx, 0, TOTAL_VEC_PER_HEAD, head_dim_vec_idx);

                    if (cache_type == KvCacheDataType::FP8)
                    {
                        quantCopy<T, ELTS_PER_VEC>(reinterpret_cast<__nv_fp8_e4m3*>(kDst) + inBlockIdx * ELTS_PER_VEC,
                            fuse_buf + src_kv_global_offset + head_dim_idx, quant_scale_kv_val);
                    }
                    else
                        reinterpret_cast<VecT*>(kDst)[inBlockIdx]
                            = *reinterpret_cast<VecT const*>(&fuse_buf[src_kv_global_offset + head_dim_idx]);
                }
            }
        }
    }
    else
    {
        if (cache_type == KvCacheDataType::FP8)
        {
            int block_dim = gridDim.y - head_num - 1 - 8;
            int block_id = head_idx - head_num - 1 - 8;
            size_t const head_dim_vec_idx = (threadIdx.x % K_VECS_PER_HEAD);
            size_t const head_dim_idx = head_dim_vec_idx * ELTS_PER_VEC;
            size_t const head_num_idx = (block_id % head_num) * (K_HEAD_SIZE + HEAD_SIZE);

            size_t const seq_len_loop_end
                = size_t((total_s_len + K_TOKENS_PER_BLOCK - 1) / K_TOKENS_PER_BLOCK) * K_TOKENS_PER_BLOCK;
            float quant_scale_q_val = quant_scale_q ? quant_scale_q[0] : 1.0f;

            // Mainloop.
            for (int global_token_idx = (threadIdx.x / K_VECS_PER_HEAD)
                     + (block_id / head_num) * gridDim.x * K_TOKENS_PER_BLOCK + blockIdx.x * K_TOKENS_PER_BLOCK;
                 global_token_idx < seq_len_loop_end;
                 global_token_idx += (block_dim / head_num) * gridDim.x * K_TOKENS_PER_BLOCK)
            {
                if (global_token_idx < total_s_len)
                {
                    size_t const load_idx
                        = global_token_idx * head_num * (K_HEAD_SIZE + HEAD_SIZE) + head_num_idx + head_dim_idx;
                    quantCopy<T, ELTS_PER_VEC>(
                        reinterpret_cast<__nv_fp8_e4m3*>(quant_q) + load_idx, qkv_output + load_idx, quant_scale_q_val);
                }
            }
        }
    }

#if (defined(__CUDA_ARCH__) && (__CUDA_ARCH__ >= 900))
    asm volatile("griddepcontrol.launch_dependents;");
#endif

    // The implementation of the parallel scan in the thread block (see CUB for details).
    using BlockScan = cub::BlockScan<int, BLOCK_SIZE>;

    // Allocate storage in shared memory to do the scan.
    __shared__ typename BlockScan::TempStorage tempKVStorage;
    BlockPrefixCallbackOp prefixKVOp(0);

    if (blockIdx.x == 0 && blockIdx.y == 0)
    {
        int const batchSizeBound = total_s_len / seq_len;
        for (int batchOffset = 0; batchOffset <= batchSizeBound; batchOffset += BLOCK_SIZE)
        {
            // The index of the batch.
            int batchIdx = batchOffset + threadIdx.x;
            int seqKVLength = 0;
            if (batchIdx < batchSizeBound)
            {
                seqKVLength = kv_cache_lengths[batchIdx];
            }
            int seqKVOffset;
            BlockScan(tempKVStorage).ExclusiveSum(seqKVLength, seqKVOffset, prefixKVOp);
            if (batchIdx <= batchSizeBound)
            {
                seqKVOffsets[batchIdx] = seqKVOffset;
            }
        }
    }
}

template <typename T, typename TCache>
__global__ void loadPagedKVCacheForMLAKernel(T* compressed_kv_ptr, T* k_pe_ptr,
    tensorrt_llm::kernels::KVBlockArray const kv_cache, int64_t const* cu_ctx_cached_kv_lens, int max_input_seq_len,
    float const* kv_scale_quant_orig_ptr)
{
    static_assert(std::is_same_v<T, TCache> || std::is_same_v<TCache, __nv_fp8_e4m3>,
        "TCache must be either the same type as T or __nv_fp8_e4m3");
    using KT = typename tensorrt_llm::kernels::loadPagedKVKernelTraits<TCache>;

    int const batch_idx = static_cast<int>(blockIdx.y);
    float const kv_scale_quant_orig = kv_scale_quant_orig_ptr ? kv_scale_quant_orig_ptr[0] : 1.0f;

    size_t const head_dim_vec_idx = (threadIdx.x % KT::kVecPerHead);
    size_t const head_dim_idx = head_dim_vec_idx * KT::kElemPerLoad;
    bool const is_valid_kv = head_dim_vec_idx < KT::kKVThreadPerHead;

    size_t const seq_len_loop_end
        = (max_input_seq_len + KT::kTokenPerBlock - 1) / KT::kTokenPerBlock * KT::kTokenPerBlock;

    int64_t const global_token_offset = cu_ctx_cached_kv_lens[batch_idx];
    int64_t const cache_kv_len = cu_ctx_cached_kv_lens[batch_idx + 1] - cu_ctx_cached_kv_lens[batch_idx];

    for (int local_token_idx = (threadIdx.x / KT::kThreadPerHead) + blockIdx.x * KT::kTokenPerBlock;
         local_token_idx < seq_len_loop_end; local_token_idx += KT::kTokenPerBlock * gridDim.x)
    {
        int token_idx_in_kv_cache = local_token_idx;
        bool const valid_token = token_idx_in_kv_cache < cache_kv_len;

        if (valid_token)
        {
            auto* kvSrc = reinterpret_cast<TCache*>(kv_cache.getKBlockPtr(batch_idx, token_idx_in_kv_cache));
            // head_idx === 0
            auto kvBlockIdx
                = kv_cache.getKVLocalIdx(token_idx_in_kv_cache, 0, KT::kVecPerHead, static_cast<int>(head_dim_vec_idx));

            auto src_data = reinterpret_cast<typename KT::VecT*>(kvSrc)[kvBlockIdx];

            int const global_token_idx = local_token_idx + global_token_offset;

            if (is_valid_kv)
            {
                // compressed_kv {total_token, lora_size}
                int const dstIdx = global_token_idx * KT::kLoraSize + head_dim_idx;

                // copy back to compressed_kv
                if constexpr (std::is_same_v<TCache, T>)
                {
                    *reinterpret_cast<typename KT::VecT*>(compressed_kv_ptr + dstIdx) = src_data;
                }
                else if constexpr (std::is_same_v<TCache, __nv_fp8_e4m3>)
                {
                    dequantCopy<T, KT::kElemPerLoad>(compressed_kv_ptr + dstIdx,
                        reinterpret_cast<__nv_fp8_e4m3 const*>(&src_data), kv_scale_quant_orig);
                }
            }
            else
            {
                // k_pe {total_token, rope_size}
                int const dstIdx = global_token_idx * KT::kRopeSize + (head_dim_idx - KT::kLoraSize);

                // copy back to k_pe
                if constexpr (std::is_same_v<TCache, T>)
                {
                    *reinterpret_cast<typename KT::VecT*>(k_pe_ptr + dstIdx) = src_data;
                }
                else if constexpr (std::is_same_v<TCache, __nv_fp8_e4m3>)
                {
                    dequantCopy<T, KT::kElemPerLoad>(
                        k_pe_ptr + dstIdx, reinterpret_cast<__nv_fp8_e4m3 const*>(&src_data), kv_scale_quant_orig);
                }
            }
        }
    }
}

// q {total_uncached_tokens, h, d_nope + d_rope}
// latent_cache {total_uncached_tokens, d_k + d_rope}
template <typename T, typename TCache, int BLOCK_SIZE, int K_DIM, int ROPE_DIM>
__global__ void applyMLARopeAppendPagedKVAssignQKernel(KVBlockArray kv_cache, T* q_ptr, T* latent_cache_ptr,
    int64_t const* cu_ctx_cached_kv_lens, int64_t const* cu_seq_lens, int const max_input_uncached_seq_len,
    float2 const* cos_sin_cache, size_t head_num, int nope_size, float const* kv_scale_orig_quant_ptr)
{
    static_assert(std::is_same_v<T, TCache> || std::is_same_v<TCache, __nv_fp8_e4m3>,
        "TCache must be either the same type as T or __nv_fp8_e4m3");
    // Constants.
    using VecT = typename VecType<T>::Type;
    using GPTJEltT = typename VecType<T>::GPTJEltType;
    constexpr auto HEAD_SIZE = ROPE_DIM;
    constexpr auto K_HEAD_SIZE = K_DIM;
    constexpr auto BYTES_PER_ELT = sizeof(T);
    constexpr auto BYTES_PER_LOAD = 16;
    constexpr auto ELTS_PER_VEC = BYTES_PER_LOAD / BYTES_PER_ELT;
    static_assert((HEAD_SIZE * BYTES_PER_ELT) % BYTES_PER_LOAD == 0, "Head size needs to be multiple of 16 bytes.");
    constexpr auto VECS_PER_HEAD = HEAD_SIZE * BYTES_PER_ELT / BYTES_PER_LOAD;
    constexpr auto K_VECS_PER_HEAD = K_HEAD_SIZE * BYTES_PER_ELT / BYTES_PER_LOAD;
    static_assert(BLOCK_SIZE % VECS_PER_HEAD == 0, "Kernel block should be able to handle entire heads.");
    constexpr auto TOKENS_PER_BLOCK = BLOCK_SIZE / VECS_PER_HEAD;
    constexpr auto K_TOKENS_PER_BLOCK = BLOCK_SIZE / K_VECS_PER_HEAD;
    constexpr auto TOTAL_VECS_PER_HEAD = VECS_PER_HEAD + K_VECS_PER_HEAD;

    // Block/Head idx.
    size_t const batch_idx = blockIdx.y;
    size_t const head_idx = blockIdx.z;

    int64_t const global_token_offset = cu_seq_lens[batch_idx] - cu_ctx_cached_kv_lens[batch_idx];
    int64_t const cached_kv_len = cu_ctx_cached_kv_lens[batch_idx + 1] - cu_ctx_cached_kv_lens[batch_idx];
    int64_t const uncached_kv_len = cu_seq_lens[batch_idx + 1] - cu_seq_lens[batch_idx] - cached_kv_len;

    if (head_idx <= head_num)
    {
        size_t const head_dim_vec_idx = (threadIdx.x % VECS_PER_HEAD);
        size_t const head_dim_idx = head_dim_vec_idx * ELTS_PER_VEC;

        size_t const seq_len_loop_end
            = size_t((max_input_uncached_seq_len + TOKENS_PER_BLOCK - 1) / TOKENS_PER_BLOCK) * TOKENS_PER_BLOCK;
        float quant_scale_kv_val = kv_scale_orig_quant_ptr ? kv_scale_orig_quant_ptr[0] : 1.f;

        // Mainloop.
        for (int local_token_idx = (threadIdx.x / VECS_PER_HEAD) + blockIdx.x * TOKENS_PER_BLOCK;
             local_token_idx < seq_len_loop_end; local_token_idx += TOKENS_PER_BLOCK * gridDim.x)
        {

            int token_idx_in_kv_cache = local_token_idx + cached_kv_len;
            bool valid_token = local_token_idx < uncached_kv_len;
            int const global_token_idx = local_token_idx + global_token_offset;
            VecT data;

            if (valid_token)
            {
                auto const position_id = token_idx_in_kv_cache;
                float2 const* rotary_coef_cache_buffer
                    = cos_sin_cache + static_cast<size_t>(ROPE_DIM) * position_id + (head_dim_idx / 2);

                if (head_idx == head_num)
                {
                    auto const src_k_global_offset = static_cast<size_t>(global_token_idx) * (K_DIM + ROPE_DIM) + K_DIM;
                    data = *reinterpret_cast<VecT const*>(&latent_cache_ptr[src_k_global_offset + head_dim_idx]);
                }
                else
                {
                    auto const src_q_global_offset
                        = static_cast<size_t>(global_token_idx) * head_num * (nope_size + ROPE_DIM)
                        + (nope_size + ROPE_DIM) * head_idx + nope_size;
                    data = *reinterpret_cast<VecT const*>(&q_ptr[src_q_global_offset + head_dim_idx]);
                }

                // Pack two elements into one for gptj rotary embedding.
#pragma unroll
                for (int elt_id = 0; elt_id < ELTS_PER_VEC / 2; elt_id++)
                {
                    GPTJEltT& data_ = reinterpret_cast<GPTJEltT*>(&data)[elt_id];

                    float2 rotary_coef_cache = rotary_coef_cache_buffer[elt_id];
                    data_ = mmha::rotary_embedding_transform(data_, rotary_coef_cache);
                }
            }
            // do sync
            __syncwarp();
            if (valid_token)
            {
                if (head_idx == head_num)
                {
                    auto kDst = reinterpret_cast<T*>(kv_cache.getKBlockPtr(batch_idx, token_idx_in_kv_cache));
                    auto inBlockIdx = kv_cache.getKVLocalIdx(
                        token_idx_in_kv_cache, 0, TOTAL_VECS_PER_HEAD, K_VECS_PER_HEAD + head_dim_vec_idx);
                    if constexpr (std::is_same_v<TCache, T>)
                    {
                        reinterpret_cast<VecT*>(kDst)[inBlockIdx] = data;
                    }
                    else if constexpr (std::is_same_v<TCache, __nv_fp8_e4m3>)
                    {
                        quantCopy<T, ELTS_PER_VEC>(reinterpret_cast<__nv_fp8_e4m3*>(kDst) + inBlockIdx * ELTS_PER_VEC,
                            reinterpret_cast<T const*>(&data), quant_scale_kv_val);
                    }
                    // copy to latent_cache (for chunked prefill, it will not load kv cache for uncached k_pe)
                    // we only need to copy original value.
                    auto const src_k_global_offset = static_cast<size_t>(global_token_idx) * (K_DIM + ROPE_DIM) + K_DIM;
                    *reinterpret_cast<VecT*>(&latent_cache_ptr[src_k_global_offset + head_dim_idx]) = data;
                }
                else
                {
                    auto const dst_q_idx = static_cast<size_t>(global_token_idx) * head_num * (nope_size + ROPE_DIM)
                        + head_idx * (nope_size + ROPE_DIM) + nope_size + head_dim_idx;
                    reinterpret_cast<VecT*>(q_ptr)[dst_q_idx / ELTS_PER_VEC] = data;
                }
            }
        }
    }
    else
    {
        int block_dim = gridDim.z - head_num - 1;
        int block_id = head_idx - head_num - 1;
        size_t const head_dim_vec_idx = (threadIdx.x % K_VECS_PER_HEAD);
        size_t const head_dim_idx = head_dim_vec_idx * ELTS_PER_VEC;

        size_t const seq_len_loop_end
            = size_t((max_input_uncached_seq_len + K_TOKENS_PER_BLOCK - 1) / K_TOKENS_PER_BLOCK) * K_TOKENS_PER_BLOCK;
        float quant_scale_kv_val = kv_scale_orig_quant_ptr ? kv_scale_orig_quant_ptr[0] : 1.f;

        // Mainloop.
        for (int local_token_idx = (threadIdx.x / K_VECS_PER_HEAD) + gridDim.x * K_TOKENS_PER_BLOCK * block_id
                 + blockIdx.x * K_TOKENS_PER_BLOCK;
             local_token_idx < seq_len_loop_end; local_token_idx += block_dim * K_TOKENS_PER_BLOCK * gridDim.x)
        {

            int token_idx_in_kv_cache = local_token_idx + cached_kv_len;
            bool valid_token = local_token_idx < uncached_kv_len;
            int const global_token_idx = local_token_idx + global_token_offset;

            if (valid_token)
            {
                auto const src_k_global_offset = static_cast<size_t>(global_token_idx) * (K_DIM + ROPE_DIM);

                auto kDst = reinterpret_cast<T*>(kv_cache.getKBlockPtr(batch_idx, token_idx_in_kv_cache));
                auto inBlockIdx
                    = kv_cache.getKVLocalIdx(token_idx_in_kv_cache, 0, TOTAL_VECS_PER_HEAD, head_dim_vec_idx);
                if constexpr (std::is_same_v<TCache, T>)
                {
                    reinterpret_cast<VecT*>(kDst)[inBlockIdx]
                        = *reinterpret_cast<VecT const*>(&latent_cache_ptr[src_k_global_offset + head_dim_idx]);
                }
                else if constexpr (std::is_same_v<TCache, __nv_fp8_e4m3>)
                {
                    quantCopy<T, ELTS_PER_VEC>(reinterpret_cast<__nv_fp8_e4m3*>(kDst) + inBlockIdx * ELTS_PER_VEC,
                        latent_cache_ptr + src_k_global_offset + head_dim_idx, quant_scale_kv_val);
                }
            }
        }
    }
}

template <typename T, int BLOCK_SIZE, int QK_NOPE_HEAD_DIM, int QK_ROPE_HEAD_DIM, int V_HEAD_DIM, bool ABSORPTION_MODE>
__global__ void quantizeCopyInputToFp8Kernel(T const* q_buf, __nv_fp8_e4m3* quant_q_buf, T const* k_buf,
    __nv_fp8_e4m3* quant_k_buf, T const* v_buf, __nv_fp8_e4m3* quant_v_buf, int total_q_len, int total_kv_len,
    float const* quant_scale_qkv_ptr, float* bmm1_scale, float* bmm2_scale, float const* quant_scale_o,
    float const* dequant_scale_q, float const* dequant_scale_kv, float host_bmm1_scale)
{
    // Constants.
    using VecT = typename VecType<T>::Type;
    constexpr auto BYTES_PER_ELT = sizeof(T);
    constexpr auto BYTES_PER_LOAD = 16;
    constexpr auto ELTS_PER_VEC = BYTES_PER_LOAD / BYTES_PER_ELT;
    constexpr auto QK_HEAD_DIM = QK_NOPE_HEAD_DIM + QK_ROPE_HEAD_DIM;
    static_assert(
        (QK_HEAD_DIM * BYTES_PER_ELT) % BYTES_PER_LOAD == 0, "QK head size needs to be multiple of 16 bytes.");
    static_assert((V_HEAD_DIM * BYTES_PER_ELT) % BYTES_PER_LOAD == 0, "V head size needs to be multiple of 16 bytes.");
    constexpr auto QK_VECS_PER_HEAD = QK_HEAD_DIM * BYTES_PER_ELT / BYTES_PER_LOAD;
    constexpr auto V_VECS_PER_HEAD = V_HEAD_DIM * BYTES_PER_ELT / BYTES_PER_LOAD;
    static_assert(BLOCK_SIZE % QK_VECS_PER_HEAD == 0, "Kernel block should be able to handle entire heads.");
    static_assert(ABSORPTION_MODE || (BLOCK_SIZE % V_VECS_PER_HEAD) == 0,
        "Kernel block should be able to handle entire heads in non-absorption mode.");
    constexpr auto QK_TOKENS_PER_BLOCK = BLOCK_SIZE / QK_VECS_PER_HEAD;
    constexpr auto V_TOKENS_PER_BLOCK = BLOCK_SIZE / V_VECS_PER_HEAD;

    size_t const head_idx = blockIdx.z;
    size_t const head_num = gridDim.z;

    if (blockIdx.x == 0 && blockIdx.y == 0 && blockIdx.z == 0 && threadIdx.x == 0)
    {
        // Calculate bmm scale for FP8 MLA
        float dequant_scale_q_val = dequant_scale_q ? dequant_scale_q[0] : 1.f;
        float dequant_scale_kv_val = dequant_scale_kv ? dequant_scale_kv[0] : 1.f;
        float quant_scale_o_val = quant_scale_o ? quant_scale_o[0] : 1.f;
        if (bmm1_scale)
        {
            // The scale prepared for log2 optimization.
            constexpr float kLog2e = 1.4426950408889634074f;
            // The scale after fmha bmm1.
            float bmm1_scale_val = dequant_scale_q_val * dequant_scale_kv_val * host_bmm1_scale;
            bmm1_scale[0] = bmm1_scale_val;
            bmm1_scale[1] = bmm1_scale_val * kLog2e;
        }
        if (bmm2_scale)
        {
            // The scale after fmha bmm2.
            bmm2_scale[0] = quant_scale_o_val * dequant_scale_kv_val;
        }
    }

    size_t const qk_head_dim_vec_idx = (threadIdx.x % QK_VECS_PER_HEAD);
    size_t const v_head_dim_vec_idx = (threadIdx.x % V_VECS_PER_HEAD);
    size_t const qk_head_dim_idx = qk_head_dim_vec_idx * ELTS_PER_VEC;
    size_t const v_head_dim_idx = v_head_dim_vec_idx * ELTS_PER_VEC;

    size_t const q_len_loop_end
        = size_t((total_q_len + QK_TOKENS_PER_BLOCK - 1) / QK_TOKENS_PER_BLOCK) * QK_TOKENS_PER_BLOCK;
    size_t const k_len_loop_end
        = size_t((total_kv_len + QK_TOKENS_PER_BLOCK - 1) / QK_TOKENS_PER_BLOCK) * QK_TOKENS_PER_BLOCK;
    size_t const v_len_loop_end
        = size_t((total_kv_len + V_TOKENS_PER_BLOCK - 1) / V_TOKENS_PER_BLOCK) * V_TOKENS_PER_BLOCK;
    float quant_scale_qkv_val = quant_scale_qkv_ptr ? quant_scale_qkv_ptr[0] : 1.f;

    // Quantize Q, both src and dst are contiguous
    for (int q_token_idx = (threadIdx.x / QK_VECS_PER_HEAD) + blockIdx.x * QK_TOKENS_PER_BLOCK;
         q_token_idx < q_len_loop_end; q_token_idx += QK_TOKENS_PER_BLOCK * gridDim.x)
    {
        if (q_token_idx < total_q_len)
        {
            auto const src_q_idx
                = static_cast<size_t>(q_token_idx) * QK_HEAD_DIM * head_num + head_idx * QK_HEAD_DIM + qk_head_dim_idx;
            auto const dst_q_idx = src_q_idx;
            quantCopy<T, ELTS_PER_VEC>(quant_q_buf + dst_q_idx, &q_buf[src_q_idx], quant_scale_qkv_val);
        }
    }

    // Only quantize K and V in non-absorption mode.
    if constexpr (!ABSORPTION_MODE)
    {
        // Quantize K, both src and dst are contiguous
        for (int k_token_idx = (threadIdx.x / QK_VECS_PER_HEAD) + blockIdx.x * QK_TOKENS_PER_BLOCK;
             k_token_idx < k_len_loop_end; k_token_idx += QK_TOKENS_PER_BLOCK * gridDim.x)
        {
            if (k_token_idx < total_kv_len)
            {
                auto const src_k_idx = static_cast<size_t>(k_token_idx) * QK_HEAD_DIM * head_num
                    + head_idx * QK_HEAD_DIM + qk_head_dim_idx;
                auto const dst_k_idx = src_k_idx;
                quantCopy<T, ELTS_PER_VEC>(quant_k_buf + dst_k_idx, &k_buf[src_k_idx], quant_scale_qkv_val);
            }
        }
        // Quantize V, dst V is contiguous, but src V is not contiguous, so we need to calculate the stride
        size_t const src_v_token_stride = (QK_NOPE_HEAD_DIM + V_HEAD_DIM) * head_num;
        for (int v_token_idx = (threadIdx.x / V_VECS_PER_HEAD) + blockIdx.x * V_TOKENS_PER_BLOCK;
             v_token_idx < v_len_loop_end; v_token_idx += V_TOKENS_PER_BLOCK * gridDim.x)
        {
            if (v_token_idx < total_kv_len)
            {
                auto const src_v_idx
                    = static_cast<size_t>(v_token_idx) * src_v_token_stride + head_idx * V_HEAD_DIM + v_head_dim_idx;
                auto const dst_v_idx
                    = static_cast<size_t>(v_token_idx) * V_HEAD_DIM * head_num + head_idx * V_HEAD_DIM + v_head_dim_idx;
                quantCopy<T, ELTS_PER_VEC>(quant_v_buf + dst_v_idx, &v_buf[src_v_idx], quant_scale_qkv_val);
            }
        }
    }
}

template <typename T, typename KVCacheBuffer>
void invokeMLARopeContext(MlaParams<T>& params, KVCacheBuffer kv_cache_buffer, cudaStream_t stream)
{
    dim3 grid(int(tensorrt_llm::common::divUp(params.max_input_seq_len, 32)), params.batch_size, params.head_num + 8);
    auto head_size = params.meta.qk_nope_head_dim;
    applyMLARopeAndAssignQKVKernelOptContext<T, 256, 512, 64, KVCacheBuffer><<<grid, 256, 0, stream>>>(params.q_buf,
<<<<<<< HEAD
        params.k_buf, params.latent_cache, kv_cache_buffer, params.cos_sin_cache, params.head_num, head_size,
        params.meta.kv_lora_rank, params.cu_q_seqlens, params.cache_seq_lens, params.max_input_seq_len,
        params.cache_type, params.quant_scale_kv, params.helix_position_offsets);
=======
        params.q_pe, params.k_buf, params.latent_cache, kv_cache_buffer, params.q_pe_ld, params.q_pe_stride,
        params.cos_sin_cache, params.head_num, head_size, params.meta.kv_lora_rank, params.cu_q_seqlens,
        params.cache_seq_lens, params.max_input_seq_len, params.cache_type, params.quant_scale_kv,
        params.absorption_mode);
>>>>>>> 497a0702
}

template <typename T>
void invokeMLAContextFp8Quantize(MlaParams<T>& params, int total_kv_len, cudaStream_t stream)
{
    TLLM_CHECK_WITH_INFO(params.cache_type == KvCacheDataType::FP8, "MLA Context: cache_type must be FP8");
    TLLM_CHECK_WITH_INFO(params.q_buf != nullptr, "MLA Context: q_buf must be non-null");
    TLLM_CHECK_WITH_INFO(params.absorption_mode || params.k_buf != nullptr,
        "MLA Context: k_buf must be non-null in non-absorption mode");
    TLLM_CHECK_WITH_INFO(params.absorption_mode || params.v_buf != nullptr,
        "MLA Context: v_buf must be non-null in non-absorption mode");
    TLLM_CHECK_WITH_INFO(params.quant_q_buf != nullptr, "MLA Context: quant_q_buf must be non-null");
    TLLM_CHECK_WITH_INFO(params.absorption_mode || params.quant_k_buf != nullptr,
        "MLA Context: quant_k_buf must be non-null in non-absorption mode");
    TLLM_CHECK_WITH_INFO(params.absorption_mode || params.quant_v_buf != nullptr,
        "MLA Context: quant_v_buf must be non-null in non-absorption mode");

    TLLM_LOG_DEBUG("MLA RoPE Context: Quantizing separate qkv to FP8");

    if (params.acc_q_len > 0)
    {
        // The Q tensor has layout of [num_tokens, head_num, 576] in the absorption mode.
        // Convert Q to FP8 in absorption mode.
        if (params.absorption_mode)
        {
            constexpr int threads_per_block = 288;
            constexpr int num_tokens_per_block = threads_per_block * 16 / 576 * sizeof(T);
            dim3 grid(int(tensorrt_llm::common::divUp(total_kv_len, num_tokens_per_block)), 1, params.head_num);

            TLLM_LOG_DEBUG(
                "Launching quantizeCopyInputToFp8Kernel with grid_size: (%d, %d, %d), threads_per_block: %d, "
                "total_kv_len: %d, acc_q_len: %d, absorption_mode: %d",
                grid.x, grid.y, grid.z, threads_per_block, total_kv_len, params.acc_q_len, params.absorption_mode);

            quantizeCopyInputToFp8Kernel<T, threads_per_block, 512, 64, 512, true>
                <<<grid, threads_per_block, 0, stream>>>(params.q_buf, static_cast<__nv_fp8_e4m3*>(params.quant_q_buf),
                    params.k_buf, static_cast<__nv_fp8_e4m3*>(params.quant_k_buf), params.v_buf,
                    static_cast<__nv_fp8_e4m3*>(params.quant_v_buf), params.acc_q_len, total_kv_len,
                    params.quant_scale_qkv, params.bmm1_scale, params.bmm2_scale, params.quant_scale_o,
                    params.dequant_scale_q, params.dequant_scale_kv, params.host_bmm1_scale);
        }
        else
        {
            // The Q or K tensor has layout of [num_tokens, head_num, 192] in the non-absorption mode.
            // The V tensor has layout of [num_tokens, head_num, 128] in the non-absorption mode.
            // Convert Q, K, V to FP8 in non-absorption mode.

            constexpr int threads_per_block = 384;
            constexpr int num_tokens_per_block = threads_per_block * 16 / 192 * sizeof(T);
            dim3 grid(int(tensorrt_llm::common::divUp(total_kv_len, num_tokens_per_block)), 1, params.head_num);

            TLLM_LOG_DEBUG(
                "Launching quantizeCopyInputToFp8Kernel with grid_size: (%d, %d, %d), threads_per_block: %d, "
                "total_kv_len: %d, acc_q_len: %d, absorption_mode: %d",
                grid.x, grid.y, grid.z, threads_per_block, total_kv_len, params.acc_q_len, params.absorption_mode);

            quantizeCopyInputToFp8Kernel<T, threads_per_block, 128, 64, 128, false>
                <<<grid, threads_per_block, 0, stream>>>(params.q_buf, static_cast<__nv_fp8_e4m3*>(params.quant_q_buf),
                    params.k_buf, static_cast<__nv_fp8_e4m3*>(params.quant_k_buf), params.v_buf,
                    static_cast<__nv_fp8_e4m3*>(params.quant_v_buf), params.acc_q_len, total_kv_len,
                    params.quant_scale_qkv, params.bmm1_scale, params.bmm2_scale, params.quant_scale_o,
                    params.dequant_scale_q, params.dequant_scale_kv, params.host_bmm1_scale);
        }
    }
    else
    {
        TLLM_LOG_WARNING("MLA RoPE Context: acc_q_len is 0, skipping quantization.");
    }
}

template <typename T, typename KVCacheBuffer>
void invokeMLARopeGeneration(MlaParams<T>& params, KVCacheBuffer kv_cache_buffer, cudaStream_t stream)
{
    dim3 grid(int(tensorrt_llm::common::divUp(params.acc_q_len, 32)), params.head_num + 1 + 8);
    if (params.cache_type == KvCacheDataType::FP8)
        grid.y += params.head_num * 8;
    TLLM_CHECK_WITH_INFO(params.acc_q_len % params.batch_size == 0,
        "MLA can only support input sequences with the same sequence length.");
    auto seq_len = params.acc_q_len / params.batch_size;

    auto* kernel_instance = &applyMLARopeAndAssignQKVKernelGeneration<T, 256, 512, 64, KVCacheBuffer>;
    cudaLaunchConfig_t config;
    config.gridDim = grid;
    config.blockDim = 256;
    config.dynamicSmemBytes = 0;
    config.stream = stream;
    cudaLaunchAttribute attrs[1];
    attrs[0].id = cudaLaunchAttributeProgrammaticStreamSerialization;
    attrs[0].val.programmaticStreamSerializationAllowed = tensorrt_llm::common::getEnvEnablePDL();
    config.numAttrs = 1;
    config.attrs = attrs;
    cudaLaunchKernelEx(&config, kernel_instance, params.q_buf, params.q_pe, params.latent_cache, params.quant_q_buf,
        kv_cache_buffer, params.cos_sin_cache, params.head_num, params.meta.kv_lora_rank, params.acc_q_len, seq_len,
        params.seqQOffset, params.fmha_tile_counter, params.cache_seq_lens, params.cu_kv_seqlens, params.q_pe_ld,
        params.q_pe_stride, params.cache_type, params.bmm1_scale, params.bmm2_scale, params.quant_scale_o,
        params.quant_scale_q, params.quant_scale_kv, params.dequant_scale_q, params.dequant_scale_kv,
        params.host_bmm1_scale, params.helix_position_offsets);
}

template <typename T, typename TCache>
void invokeMLALoadPagedKV(T* compressed_kv_ptr, T* k_pe_ptr, KVBlockArray& kv_cache, int const num_contexts,
    int64_t const* cu_ctx_cached_kv_lens, int const max_input_seq_len, int const lora_size, int const rope_size,
    float const* kv_scale_quant_orig_ptr, cudaStream_t stream)
{
    using KT = typename tensorrt_llm::kernels::loadPagedKVKernelTraits<TCache>;
    // {seq_len / token_per_block, batch_size, head_num}
    TLLM_CHECK_WITH_INFO(lora_size == KT::kLoraSize, "lora_size should be equal to %d", KT::kLoraSize);
    TLLM_CHECK_WITH_INFO(rope_size == KT::kRopeSize, "rope_size should be equal to %d", KT::kRopeSize);
    TLLM_CHECK_WITH_INFO(lora_size + rope_size == KT::kHeadSize, "head dim should be equal to %d", KT::kHeadSize);
    dim3 grid(static_cast<int>(tensorrt_llm::common::divUp(max_input_seq_len, KT::kTokenPerBlock)), num_contexts, 1);
    loadPagedKVCacheForMLAKernel<T, TCache><<<grid, KT::kBlockSize, 0, stream>>>(
        compressed_kv_ptr, k_pe_ptr, kv_cache, cu_ctx_cached_kv_lens, max_input_seq_len, kv_scale_quant_orig_ptr);
}

template <typename T, typename TCache>
void invokeMLARopeAppendPagedKVAssignQ(KVBlockArray& kv_cache, T* q_ptr, T* latent_cache_ptr, int const num_requests,
    int64_t const* cu_ctx_cached_kv_lens, int64_t const* cu_seq_lens, int const max_input_uncached_seq_len,
    float2 const* cos_sin_cache, size_t head_num, int nope_size, int rope_size, int lora_size,
    float const* kv_scale_orig_quant_ptr, cudaStream_t stream)
{
    dim3 grid(int(tensorrt_llm::common::divUp(max_input_uncached_seq_len, 32)), num_requests, head_num + 1 + 8);
    TLLM_CHECK_WITH_INFO(lora_size == 512, "lora_size should be equal to %d", 512);
    TLLM_CHECK_WITH_INFO(rope_size == 64, "rope_size should be equal to %d", 64);
    applyMLARopeAppendPagedKVAssignQKernel<T, TCache, 256, 512, 64><<<grid, 256, 0, stream>>>(kv_cache, q_ptr,
        latent_cache_ptr, cu_ctx_cached_kv_lens, cu_seq_lens, max_input_uncached_seq_len, cos_sin_cache, head_num,
        nope_size, kv_scale_orig_quant_ptr);
}

#define INSTANTIATE_MLA_ROPE(T, KVCacheBuffer)                                                                         \
    template void invokeMLARopeContext(MlaParams<T>& params, KVCacheBuffer kv_cache_buffer, cudaStream_t stream);      \
    template void invokeMLARopeGeneration(MlaParams<T>& params, KVCacheBuffer kv_cache_buffer, cudaStream_t stream);

INSTANTIATE_MLA_ROPE(float, KVBlockArray);
INSTANTIATE_MLA_ROPE(half, KVBlockArray);
INSTANTIATE_MLA_ROPE(float, KVLinearBuffer);
INSTANTIATE_MLA_ROPE(half, KVLinearBuffer);
INSTANTIATE_MLA_ROPE(__nv_bfloat16, KVBlockArray);
INSTANTIATE_MLA_ROPE(__nv_bfloat16, KVLinearBuffer);

#define INSTANTIATE_MLA_QUANTIZE(T)                                                                                    \
    template void invokeMLAContextFp8Quantize<T>(MlaParams<T> & params, int total_kv_len, cudaStream_t stream);

INSTANTIATE_MLA_QUANTIZE(float);
INSTANTIATE_MLA_QUANTIZE(half);
INSTANTIATE_MLA_QUANTIZE(__nv_bfloat16);

#define INSTANTIATE_RW_KVCACHE_MLA(T, TCache)                                                                          \
    template void invokeMLALoadPagedKV<T, TCache>(T * compressed_kv_ptr, T * k_pe_ptr, KVBlockArray & kv_cache,        \
        int const num_contexts, int64_t const* cu_ctx_cached_kv_lens, int const max_input_seq_len,                     \
        int const lora_size, int const rope_size, float const* kv_scale_quant_orig_ptr, cudaStream_t stream);          \
    template void invokeMLARopeAppendPagedKVAssignQ<T, TCache>(KVBlockArray & kv_cache, T * q_ptr,                     \
        T * latent_cache_ptr, int const num_requests, int64_t const* cu_ctx_cached_kv_lens,                            \
        int64_t const* cu_seq_lens, int const max_input_uncached_seq_len, float2 const* cos_sin_cache,                 \
        size_t head_num, int nope_size, int rope_size, int lora_size, float const* kv_scale_orig_quant_ptr,            \
        cudaStream_t stream);

INSTANTIATE_RW_KVCACHE_MLA(float, float);
INSTANTIATE_RW_KVCACHE_MLA(float, __nv_fp8_e4m3);
INSTANTIATE_RW_KVCACHE_MLA(half, half);
INSTANTIATE_RW_KVCACHE_MLA(half, __nv_fp8_e4m3);
INSTANTIATE_RW_KVCACHE_MLA(__nv_bfloat16, __nv_bfloat16);
INSTANTIATE_RW_KVCACHE_MLA(__nv_bfloat16, __nv_fp8_e4m3);

} // namespace kernels

} // namespace tensorrt_llm<|MERGE_RESOLUTION|>--- conflicted
+++ resolved
@@ -184,17 +184,10 @@
 }
 
 template <typename T, int BLOCK_SIZE, int K_DIM, int ROPE_DIM, typename KVCacheBuffer>
-<<<<<<< HEAD
-__global__ void applyMLARopeAndAssignQKVKernelOptContext(T* q_ptr, T* k_ptr, T const* fuse_buf, KVCacheBuffer kv_cache,
-    float2 const* cos_sin_cache, size_t head_num, int head_size, int c_k, int* cu_q_seqlens,
-    int32_t const* kv_cache_lengths, uint32_t max_input_seq_len, KvCacheDataType cache_type,
-    float const* quant_scale_kv, int32_t const* helix_position_offsets)
-=======
 __global__ void applyMLARopeAndAssignQKVKernelOptContext(T* q_ptr, T* q_pe, T* k_ptr, T const* fuse_buf,
     KVCacheBuffer kv_cache, int q_pe_ld, int q_pe_stride, float2 const* cos_sin_cache, size_t head_num, int head_size,
     int c_k, int* cu_q_seqlens, int32_t const* kv_cache_lengths, uint32_t max_input_seq_len, KvCacheDataType cache_type,
-    float const* quant_scale_kv, bool absorption_mode)
->>>>>>> 497a0702
+    float const* quant_scale_kv, int32_t const* helix_position_offsets, bool absorption_mode)
 {
 
     // Constants.
@@ -954,16 +947,10 @@
     dim3 grid(int(tensorrt_llm::common::divUp(params.max_input_seq_len, 32)), params.batch_size, params.head_num + 8);
     auto head_size = params.meta.qk_nope_head_dim;
     applyMLARopeAndAssignQKVKernelOptContext<T, 256, 512, 64, KVCacheBuffer><<<grid, 256, 0, stream>>>(params.q_buf,
-<<<<<<< HEAD
-        params.k_buf, params.latent_cache, kv_cache_buffer, params.cos_sin_cache, params.head_num, head_size,
-        params.meta.kv_lora_rank, params.cu_q_seqlens, params.cache_seq_lens, params.max_input_seq_len,
-        params.cache_type, params.quant_scale_kv, params.helix_position_offsets);
-=======
         params.q_pe, params.k_buf, params.latent_cache, kv_cache_buffer, params.q_pe_ld, params.q_pe_stride,
         params.cos_sin_cache, params.head_num, head_size, params.meta.kv_lora_rank, params.cu_q_seqlens,
         params.cache_seq_lens, params.max_input_seq_len, params.cache_type, params.quant_scale_kv,
-        params.absorption_mode);
->>>>>>> 497a0702
+        params.helix_position_offsets, params.absorption_mode);
 }
 
 template <typename T>
