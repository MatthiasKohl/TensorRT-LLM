--- conflicted
+++ resolved
@@ -59,20 +59,10 @@
     int32_t* numNonExitingCtas, tg::Dtype dtypeElt, bool useRoutingScalesOnInput, bool useDeepSeekFp8,
     RoutingMethodType routingMethodType, cudaStream_t stream)
 {
-<<<<<<< HEAD
-    if (nGroup > 0 && topkGroup > 0 && topkGroup <= 4 && topK <= 8)
-    {
-        // FIXME: hardcoded for now
-        int32_t tileN = 8;
-=======
-    // Some restriction to be lifted by https://github.com/NVIDIA/TensorRT-LLM/pull/4063
-    TLLM_CHECK_WITH_INFO(topK == 1 || topK == 8, "top_k can only be 1 or 8.");
-    // FIXME: hardcoded for now
-    int32_t tileN = 8;
->>>>>>> 2b8f6d28
-
     if (routingMethodType == RoutingMethodType::DeepSeekV3)
     {
+        TLLM_CHECK_WITH_INFO(topK <= 8, "For DeepSeek routing method, must have topK <= 8");
+        TLLM_CHECK_WITH_INFO(topkGroup <= 4, "For DeepSeek routing method, must have topkGroup <= 4");
         moe::dev::routing::Data routingData;
         routingData.mDtypeExpW = tg::Dtype::Bfloat16;
         routingData.mUsePdl = true;
@@ -111,12 +101,13 @@
         routingData.mUseRoutingSoftmax = false;
         moe::dev::routing::run(routingData, stream);
     }
-<<<<<<< HEAD
-    else if (nGroup <= 0 && topkGroup <= 0 && topK == 1)
-=======
     else if (routingMethodType == RoutingMethodType::Llama4)
->>>>>>> 2b8f6d28
-    {
+    {
+        TLLM_CHECK_WITH_INFO(topK == 1, "For Llama routing method, must have topK == 1");
+        if (nGroup > 0 || topkGroup > 0)
+        {
+            TLLM_LOG_WARNING("For Llama routing method, nGroup/topkGroup is ignored, got %d/%d.", nGroup, topkGroup);
+        }
         moe::dev::routingLlama4::Data routingData;
         routingData.mDtypeExpW = tg::Dtype::Bfloat16;
         routingData.mUsePdl = true;
@@ -203,16 +194,8 @@
     }
     else
     {
-<<<<<<< HEAD
-        // check for DeepSeek-style routing with groups
-        TLLM_CHECK_WITH_INFO(
-            nGroup > 0 && topkGroup > 0, "For group-based routing, must havetopkGroup <= 4 && topK <= 8.");
-        // here we are using Llama4-style routing without groups
-        TLLM_CHECK_WITH_INFO(false, "For non-group-based routing, must have topK == 1.");
-=======
         TLLM_CHECK_WITH_INFO(false, "Unimplemented routing method %s of enum %d",
             serializeMoeRoutingMethodType(routingMethodType).c_str(), (int) routingMethodType);
->>>>>>> 2b8f6d28
     }
 }
 } // namespace Routing
