--- conflicted
+++ resolved
@@ -47,12 +47,8 @@
 static constexpr int NumBlocksPerCluster = 8;
 static constexpr int WarpSize = 32;
 static constexpr int NumWarps = NumThreads / WarpSize;
-<<<<<<< HEAD
-static constexpr int MaxNumTopGroups = 4;
-=======
 static constexpr int NumTopGroups = 4;
-static constexpr int NumExpertsPerGroup = 32;
->>>>>>> 1fca654b
+static constexpr int NumExpertsPerGroup = WarpSize;
 static constexpr int NumTopGroupScores = 2;
 static constexpr int MaxNumTopExperts = 8;
 
@@ -272,7 +268,7 @@
     // declare shared memory structure
     // number of experts is bounded by number of threads
     __shared__ float __attribute((aligned(128))) smemScoreSigmoid[NumThreads];
-    __shared__ float __attribute((aligned(128))) smemScoreBias[NumExpertsPerGroup * NumThreads];
+    __shared__ float __attribute((aligned(128))) smemScoreBias[NumThreads];
     // number of expert groups is bounded by number of warps
     __shared__ float __attribute((aligned(128))) smemGroupScores[NumWarps];
 
